--- conflicted
+++ resolved
@@ -139,11 +139,7 @@
     injector = Guice.createInjector(new DataFabricModules().getInMemoryModules(),
                                     new ConfigModule(configuration),
                                     new IOModule(),
-<<<<<<< HEAD
-                                    new GatewayAuthModule(),
-=======
                                     new AuthModule(),
->>>>>>> b1232b54
                                     new LocationRuntimeModule().getInMemoryModules(),
                                     new DiscoveryRuntimeModule().getInMemoryModules(),
                                     new AppFabricServiceRuntimeModule().getInMemoryModules(),
