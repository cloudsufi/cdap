/*
 * Copyright © 2016 Cask Data, Inc.
 *
 * Licensed under the Apache License, Version 2.0 (the "License"); you may not
 * use this file except in compliance with the License. You may obtain a copy of
 * the License at
 *
 * http://www.apache.org/licenses/LICENSE-2.0
 *
 * Unless required by applicable law or agreed to in writing, software
 * distributed under the License is distributed on an "AS IS" BASIS, WITHOUT
 * WARRANTIES OR CONDITIONS OF ANY KIND, either express or implied. See the
 * License for the specific language governing permissions and limitations under
 * the License.
 */

package co.cask.cdap.data.tools;

import co.cask.cdap.api.ProgramSpecification;
import co.cask.cdap.api.app.ApplicationSpecification;
import co.cask.cdap.api.data.stream.StreamSpecification;
import co.cask.cdap.api.dataset.Dataset;
import co.cask.cdap.api.dataset.DatasetManagementException;
import co.cask.cdap.api.dataset.DatasetProperties;
import co.cask.cdap.app.store.Store;
import co.cask.cdap.common.conf.CConfiguration;
import co.cask.cdap.common.security.ImpersonationUtils;
import co.cask.cdap.common.security.Impersonator;
import co.cask.cdap.data.dataset.SystemDatasetInstantiator;
import co.cask.cdap.data.dataset.SystemDatasetInstantiatorFactory;
import co.cask.cdap.data.view.ViewAdmin;
import co.cask.cdap.data2.dataset2.DatasetFramework;
import co.cask.cdap.data2.metadata.store.MetadataStore;
import co.cask.cdap.data2.metadata.system.AppSystemMetadataWriter;
import co.cask.cdap.data2.metadata.system.ArtifactSystemMetadataWriter;
import co.cask.cdap.data2.metadata.system.DatasetSystemMetadataWriter;
import co.cask.cdap.data2.metadata.system.ProgramSystemMetadataWriter;
import co.cask.cdap.data2.metadata.system.StreamSystemMetadataWriter;
import co.cask.cdap.data2.metadata.system.SystemMetadataWriter;
import co.cask.cdap.data2.metadata.system.ViewSystemMetadataWriter;
import co.cask.cdap.data2.transaction.stream.StreamAdmin;
import co.cask.cdap.internal.app.runtime.artifact.ArtifactDetail;
import co.cask.cdap.internal.app.runtime.artifact.ArtifactStore;
import co.cask.cdap.proto.DatasetSpecificationSummary;
import co.cask.cdap.proto.NamespaceMeta;
import co.cask.cdap.proto.ProgramType;
import co.cask.cdap.proto.artifact.ArtifactInfo;
import co.cask.cdap.proto.id.ApplicationId;
import co.cask.cdap.proto.id.ArtifactId;
import co.cask.cdap.proto.id.DatasetId;
import co.cask.cdap.proto.id.NamespaceId;
import co.cask.cdap.proto.id.ProgramId;
import co.cask.cdap.proto.id.StreamId;
import co.cask.cdap.proto.id.StreamViewId;
import co.cask.cdap.store.NamespaceStore;
import com.google.common.base.Throwables;
import com.google.inject.Inject;
import org.apache.hadoop.security.UserGroupInformation;
import org.apache.twill.filesystem.LocationFactory;
import org.slf4j.Logger;
import org.slf4j.LoggerFactory;

import java.io.IOException;
import java.util.Collection;
import java.util.concurrent.Callable;

/**
 * Updates system metadata for existing entities.
 */
public class ExistingEntitySystemMetadataWriter {
  private static final Logger LOG = LoggerFactory.getLogger(ExistingEntitySystemMetadataWriter.class);

  private final MetadataStore metadataStore;
  private final NamespaceStore nsStore;
  private final Store store;
  private final StreamAdmin streamAdmin;
  private final ViewAdmin viewAdmin;
  private final ArtifactStore artifactStore;
  private final LocationFactory locationFactory;
  private final CConfiguration cConf;
  private final Impersonator impersonator;

  @Inject
  ExistingEntitySystemMetadataWriter(MetadataStore metadataStore, NamespaceStore nsStore, Store store,
                                     ArtifactStore artifactStore, StreamAdmin streamAdmin, ViewAdmin viewAdmin,
                                     LocationFactory locationFactory, CConfiguration cConf, Impersonator impersonator) {
    this.metadataStore = metadataStore;
    this.nsStore = nsStore;
    this.store = store;
    this.streamAdmin = streamAdmin;
    this.viewAdmin = viewAdmin;
    this.artifactStore = artifactStore;
    this.locationFactory = locationFactory;
    this.cConf = cConf;
    this.impersonator = impersonator;
  }

  public void write(DatasetFramework dsFramework) throws Exception {
    for (NamespaceMeta namespaceMeta : nsStore.list()) {
      NamespaceId namespace = new NamespaceId(namespaceMeta.getName());
      writeSystemMetadataForArtifacts(namespace);
      writeSystemMetadataForApps(namespace);
      writeSystemMetadataForDatasets(namespace, dsFramework);
      writeSystemMetadataForStreams(namespace);
    }
  }

  private void writeSystemMetadataForArtifacts(NamespaceId namespace) throws IOException {
    for (ArtifactDetail artifactDetail : artifactStore.getArtifacts(namespace)) {
      co.cask.cdap.api.artifact.ArtifactId artifact = artifactDetail.getDescriptor().getArtifactId();
      ArtifactInfo artifactInfo = new ArtifactInfo(artifact,
                                                   artifactDetail.getMeta().getClasses(),
                                                   artifactDetail.getMeta().getProperties());
      ArtifactId artifactId = namespace.artifact(artifact.getName(), artifact.getVersion().getVersion());
      SystemMetadataWriter writer = new ArtifactSystemMetadataWriter(metadataStore, artifactId, artifactInfo);
      writer.write();
    }
  }

  private void writeSystemMetadataForApps(NamespaceId namespace) {
    for (ApplicationSpecification appSpec : store.getAllApplications(namespace)) {
      ApplicationId app = namespace.app(appSpec.getName());
      SystemMetadataWriter writer = new AppSystemMetadataWriter(metadataStore, app, appSpec);
      writer.write();
      writeSystemMetadataForPrograms(app, appSpec);
    }
  }

  private void writeSystemMetadataForPrograms(ApplicationId app, ApplicationSpecification appSpec) {
    writeSystemMetadataForPrograms(app, ProgramType.FLOW, appSpec.getFlows().values());
    writeSystemMetadataForPrograms(app, ProgramType.MAPREDUCE, appSpec.getMapReduce().values());
    writeSystemMetadataForPrograms(app, ProgramType.SERVICE, appSpec.getServices().values());
    writeSystemMetadataForPrograms(app, ProgramType.SPARK, appSpec.getSpark().values());
    writeSystemMetadataForPrograms(app, ProgramType.WORKER, appSpec.getWorkers().values());
    writeSystemMetadataForPrograms(app, ProgramType.WORKFLOW, appSpec.getWorkflows().values());
  }

  private void writeSystemMetadataForPrograms(ApplicationId app, ProgramType programType,
                                              Collection<? extends ProgramSpecification> programSpecs) {
    for (ProgramSpecification programSpec : programSpecs) {
      ProgramId programId = app.program(programType, programSpec.getName());
      SystemMetadataWriter writer = new ProgramSystemMetadataWriter(metadataStore, programId, programSpec);
      writer.write();
    }
  }

  private void writeSystemMetadataForDatasets(NamespaceId namespace, DatasetFramework dsFramework)
    throws DatasetManagementException, IOException {
    SystemDatasetInstantiatorFactory systemDatasetInstantiatorFactory =
      new SystemDatasetInstantiatorFactory(locationFactory, dsFramework, cConf);
    try (SystemDatasetInstantiator systemDatasetInstantiator = systemDatasetInstantiatorFactory.create()) {
      UserGroupInformation ugi = impersonator.getUGI(namespace.toEntityId());

      for (DatasetSpecificationSummary summary : dsFramework.getInstances(namespace)) {
<<<<<<< HEAD
        DatasetId dsInstance = namespace.dataset(summary.getName());
=======
        final Id.DatasetInstance dsInstance = Id.DatasetInstance.from(namespace, summary.getName());
>>>>>>> 2c5c8f51
        DatasetProperties dsProperties = DatasetProperties.of(summary.getProperties());
        String dsType = summary.getType();
        Dataset dataset = null;
        try {
          try {
            dataset = ImpersonationUtils.doAs(ugi, new Callable<Dataset>() {
              @Override
              public Dataset call() throws Exception {
                return systemDatasetInstantiator.getDataset(dsInstance);
              }
            });
          } catch (Exception e) {
            LOG.warn("Exception while instantiating dataset {}", dsInstance, e);
          }

          SystemMetadataWriter writer =
            new DatasetSystemMetadataWriter(metadataStore, dsInstance, dsProperties, dataset, dsType,
                                            summary.getDescription());
          writer.write();
        } finally {
          if (dataset != null) {
            dataset.close();
          }
        }
      }
    }
  }

  private void writeSystemMetadataForStreams(NamespaceId namespace) throws Exception {
    for (StreamSpecification streamSpec : store.getAllStreams(namespace)) {
      StreamId streamId = namespace.stream(streamSpec.getName());
      SystemMetadataWriter writer =
        new StreamSystemMetadataWriter(metadataStore, streamId, streamAdmin.getConfig(streamId),
                                       streamSpec.getDescription());
      writer.write();
      for (StreamViewId view : streamAdmin.listViews(streamId)) {
        writer = new ViewSystemMetadataWriter(metadataStore, view, viewAdmin.get(view));
        writer.write();
      }
    }
  }
}<|MERGE_RESOLUTION|>--- conflicted
+++ resolved
@@ -149,14 +149,10 @@
     SystemDatasetInstantiatorFactory systemDatasetInstantiatorFactory =
       new SystemDatasetInstantiatorFactory(locationFactory, dsFramework, cConf);
     try (SystemDatasetInstantiator systemDatasetInstantiator = systemDatasetInstantiatorFactory.create()) {
-      UserGroupInformation ugi = impersonator.getUGI(namespace.toEntityId());
+      UserGroupInformation ugi = impersonator.getUGI(namespace.toId().toEntityId());
 
       for (DatasetSpecificationSummary summary : dsFramework.getInstances(namespace)) {
-<<<<<<< HEAD
         DatasetId dsInstance = namespace.dataset(summary.getName());
-=======
-        final Id.DatasetInstance dsInstance = Id.DatasetInstance.from(namespace, summary.getName());
->>>>>>> 2c5c8f51
         DatasetProperties dsProperties = DatasetProperties.of(summary.getProperties());
         String dsType = summary.getType();
         Dataset dataset = null;
