/*
 * Copyright © 2015 Cask Data, Inc.
 *
 * Licensed under the Apache License, Version 2.0 (the "License"); you may not
 * use this file except in compliance with the License. You may obtain a copy of
 * the License at
 *
 * http://www.apache.org/licenses/LICENSE-2.0
 *
 * Unless required by applicable law or agreed to in writing, software
 * distributed under the License is distributed on an "AS IS" BASIS, WITHOUT
 * WARRANTIES OR CONDITIONS OF ANY KIND, either express or implied. See the
 * License for the specific language governing permissions and limitations under
 * the License.
 */

package co.cask.cdap.data.stream.service.heartbeat;

import co.cask.cdap.data.stream.service.DistributedStreamService;
import com.google.common.base.Objects;
import com.google.common.collect.ImmutableMap;
import com.google.common.collect.Maps;

import java.util.Map;

/**
 * Heartbeat sent by a Stream writer containing the total size of its files, in bytes. The heartbeats
 * concerning one stream are aggregated by the {@link DistributedStreamService} elected leader of the stream.
 */
public class StreamWriterHeartbeat {

<<<<<<< HEAD
  /**
   * Type of information that describes one {@link StreamSize} object.
   */
  public enum StreamSizeType {
    /**
     * Size sent during Stream writer initialization.
     */
    INIT,

    /**
     * Size sent during regular Stream writer life.
     */
    REGULAR
  }

  private final long timestamp;
  private final int writerID;
  private final Map<String, StreamSize> streamsSizes;

  private StreamWriterHeartbeat(long timestamp, int writerID, Map<String, StreamSize> streamsSizes) {
=======
  private final long timestamp;
  private final int writerID;
  private final Map<String, Long> streamsSizes;

  private StreamWriterHeartbeat(long timestamp, int writerID, Map<String, Long> streamsSizes) {
>>>>>>> 03cc2a0a
    this.timestamp = timestamp;
    this.writerID = writerID;
    this.streamsSizes = ImmutableMap.copyOf(streamsSizes);
  }

  public long getTimestamp() {
    return timestamp;
  }

  public int getWriterID() {
    return writerID;
  }

<<<<<<< HEAD
  public Map<String, StreamSize> getStreamsSizes() {
=======
  public Map<String, Long> getStreamsSizes() {
>>>>>>> 03cc2a0a
    return streamsSizes;
  }

  @Override
  public String toString() {
    return Objects.toStringHelper(StreamWriterHeartbeat.class)
      .add("timestamp", timestamp)
      .add("writerID", writerID)
      .add("streamsSizes", streamsSizes)
      .toString();
  }

  /**
   * Builder of a {@link StreamWriterHeartbeat}.
   */
  public static final class Builder {

    private long timestamp;
    private int writerID;
<<<<<<< HEAD
    private final Map<String, StreamSize> streamSizes;
=======
    private final Map<String, Long> streamSizes;
>>>>>>> 03cc2a0a

    public Builder() {
      streamSizes = Maps.newHashMap();
    }

    public Builder setTimestamp(long timestamp) {
      this.timestamp = timestamp;
      return this;
    }

    public Builder setWriterID(int writerID) {
      this.writerID = writerID;
      return this;
    }

<<<<<<< HEAD
    public Builder addStreamSize(String streamName, long absoluteDataSize, StreamSizeType streamSizeType) {
      streamSizes.put(streamName, new StreamSize(absoluteDataSize, streamSizeType));
=======
    public Builder addStreamSize(String streamName, long absoluteDataSize) {
      streamSizes.put(streamName, absoluteDataSize);
>>>>>>> 03cc2a0a
      return this;
    }

    public StreamWriterHeartbeat build() {
      return new StreamWriterHeartbeat(timestamp, writerID, streamSizes);
    }
  }
<<<<<<< HEAD

  /**
   * POJO class describing a stream size for the current writer.
   */
  public static final class StreamSize {
    private final long absoluteDataSize;
    private final StreamSizeType streamSizeType;

    public StreamSize(long absoluteDataSize, StreamSizeType streamSizeType) {
      this.absoluteDataSize = absoluteDataSize;
      this.streamSizeType = streamSizeType;
    }

    public long getAbsoluteDataSize() {
      return absoluteDataSize;
    }

    public StreamSizeType getStreamSizeType() {
      return streamSizeType;
    }

    @Override
    public String toString() {
      return Objects.toStringHelper(StreamWriterHeartbeat.class)
        .add("absoluteDataSize", absoluteDataSize)
        .add("streamSizeType", streamSizeType)
        .toString();
    }
  }
=======
>>>>>>> 03cc2a0a
}<|MERGE_RESOLUTION|>--- conflicted
+++ resolved
@@ -29,34 +29,11 @@
  */
 public class StreamWriterHeartbeat {
 
-<<<<<<< HEAD
-  /**
-   * Type of information that describes one {@link StreamSize} object.
-   */
-  public enum StreamSizeType {
-    /**
-     * Size sent during Stream writer initialization.
-     */
-    INIT,
-
-    /**
-     * Size sent during regular Stream writer life.
-     */
-    REGULAR
-  }
-
-  private final long timestamp;
-  private final int writerID;
-  private final Map<String, StreamSize> streamsSizes;
-
-  private StreamWriterHeartbeat(long timestamp, int writerID, Map<String, StreamSize> streamsSizes) {
-=======
   private final long timestamp;
   private final int writerID;
   private final Map<String, Long> streamsSizes;
 
   private StreamWriterHeartbeat(long timestamp, int writerID, Map<String, Long> streamsSizes) {
->>>>>>> 03cc2a0a
     this.timestamp = timestamp;
     this.writerID = writerID;
     this.streamsSizes = ImmutableMap.copyOf(streamsSizes);
@@ -70,11 +47,7 @@
     return writerID;
   }
 
-<<<<<<< HEAD
-  public Map<String, StreamSize> getStreamsSizes() {
-=======
   public Map<String, Long> getStreamsSizes() {
->>>>>>> 03cc2a0a
     return streamsSizes;
   }
 
@@ -94,11 +67,7 @@
 
     private long timestamp;
     private int writerID;
-<<<<<<< HEAD
-    private final Map<String, StreamSize> streamSizes;
-=======
     private final Map<String, Long> streamSizes;
->>>>>>> 03cc2a0a
 
     public Builder() {
       streamSizes = Maps.newHashMap();
@@ -114,13 +83,8 @@
       return this;
     }
 
-<<<<<<< HEAD
-    public Builder addStreamSize(String streamName, long absoluteDataSize, StreamSizeType streamSizeType) {
-      streamSizes.put(streamName, new StreamSize(absoluteDataSize, streamSizeType));
-=======
     public Builder addStreamSize(String streamName, long absoluteDataSize) {
       streamSizes.put(streamName, absoluteDataSize);
->>>>>>> 03cc2a0a
       return this;
     }
 
@@ -128,36 +92,4 @@
       return new StreamWriterHeartbeat(timestamp, writerID, streamSizes);
     }
   }
-<<<<<<< HEAD
-
-  /**
-   * POJO class describing a stream size for the current writer.
-   */
-  public static final class StreamSize {
-    private final long absoluteDataSize;
-    private final StreamSizeType streamSizeType;
-
-    public StreamSize(long absoluteDataSize, StreamSizeType streamSizeType) {
-      this.absoluteDataSize = absoluteDataSize;
-      this.streamSizeType = streamSizeType;
-    }
-
-    public long getAbsoluteDataSize() {
-      return absoluteDataSize;
-    }
-
-    public StreamSizeType getStreamSizeType() {
-      return streamSizeType;
-    }
-
-    @Override
-    public String toString() {
-      return Objects.toStringHelper(StreamWriterHeartbeat.class)
-        .add("absoluteDataSize", absoluteDataSize)
-        .add("streamSizeType", streamSizeType)
-        .toString();
-    }
-  }
-=======
->>>>>>> 03cc2a0a
 }