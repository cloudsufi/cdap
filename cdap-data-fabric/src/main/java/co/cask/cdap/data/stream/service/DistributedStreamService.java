/*
 * Copyright © 2015 Cask Data, Inc.
 *
 * Licensed under the Apache License, Version 2.0 (the "License"); you may not
 * use this file except in compliance with the License. You may obtain a copy of
 * the License at
 *
 * http://www.apache.org/licenses/LICENSE-2.0
 *
 * Unless required by applicable law or agreed to in writing, software
 * distributed under the License is distributed on an "AS IS" BASIS, WITHOUT
 * WARRANTIES OR CONDITIONS OF ANY KIND, either express or implied. See the
 * License for the specific language governing permissions and limitations under
 * the License.
 */

package co.cask.cdap.data.stream.service;

import co.cask.cdap.api.data.stream.StreamSpecification;
import co.cask.cdap.common.conf.CConfiguration;
import co.cask.cdap.common.conf.Constants;
import co.cask.cdap.common.stream.notification.StreamSizeNotification;
import co.cask.cdap.common.zookeeper.coordination.BalancedAssignmentStrategy;
import co.cask.cdap.common.zookeeper.coordination.PartitionReplica;
import co.cask.cdap.common.zookeeper.coordination.ResourceCoordinator;
import co.cask.cdap.common.zookeeper.coordination.ResourceCoordinatorClient;
import co.cask.cdap.common.zookeeper.coordination.ResourceHandler;
import co.cask.cdap.common.zookeeper.coordination.ResourceModifier;
import co.cask.cdap.common.zookeeper.coordination.ResourceRequirement;
import co.cask.cdap.data.stream.StreamCoordinatorClient;
import co.cask.cdap.data.stream.StreamLeaderListener;
import co.cask.cdap.data.stream.StreamPropertyListener;
import co.cask.cdap.data.stream.StreamUtils;
import co.cask.cdap.data.stream.service.heartbeat.HeartbeatPublisher;
import co.cask.cdap.data.stream.service.heartbeat.StreamWriterHeartbeat;
import co.cask.cdap.data2.transaction.stream.StreamAdmin;
import co.cask.cdap.data2.transaction.stream.StreamConfig;
import co.cask.cdap.notifications.feeds.NotificationFeed;
import co.cask.cdap.notifications.feeds.NotificationFeedException;
import co.cask.cdap.notifications.feeds.NotificationFeedManager;
import co.cask.cdap.notifications.service.NotificationContext;
import co.cask.cdap.notifications.service.NotificationException;
import co.cask.cdap.notifications.service.NotificationHandler;
import co.cask.cdap.notifications.service.NotificationService;
import com.google.common.base.Function;
import com.google.common.base.Supplier;
import com.google.common.base.Throwables;
import com.google.common.collect.ImmutableMap;
import com.google.common.collect.ImmutableSet;
import com.google.common.collect.Iterables;
import com.google.common.collect.Maps;
import com.google.common.collect.Sets;
import com.google.common.util.concurrent.Uninterruptibles;
import com.google.inject.Inject;
import org.apache.twill.api.ElectionHandler;
import org.apache.twill.api.TwillRunnable;
import org.apache.twill.common.Cancellable;
import org.apache.twill.discovery.Discoverable;
import org.apache.twill.discovery.DiscoveryServiceClient;
import org.apache.twill.internal.zookeeper.LeaderElection;
import org.apache.twill.zookeeper.ZKClient;
import org.slf4j.Logger;
import org.slf4j.LoggerFactory;

import java.io.IOException;
import java.lang.reflect.Type;
import java.util.Collection;
import java.util.Map;
import java.util.Set;
import java.util.concurrent.ConcurrentMap;
import java.util.concurrent.TimeUnit;
import java.util.concurrent.atomic.AtomicInteger;
import java.util.concurrent.atomic.AtomicLong;
import javax.annotation.Nullable;

/**
 * Stream service running in a {@link TwillRunnable}. It is responsible for sending {@link StreamWriterHeartbeat}s
 * at a fixed rate, describing the sizes of the stream files on which this service writes data, for each stream.
 */
public class DistributedStreamService extends AbstractStreamService {
  private static final Logger LOG = LoggerFactory.getLogger(DistributedStreamService.class);

  private static final String STREAMS_COORDINATOR = "streams.coordinator";

  private final ZKClient zkClient;
  private final StreamAdmin streamAdmin;
  private final DiscoveryServiceClient discoveryServiceClient;
  private final StreamWriterSizeCollector streamWriterSizeCollector;
  private final HeartbeatPublisher heartbeatPublisher;
  private final StreamMetaStore streamMetaStore;
  private final ResourceCoordinatorClient resourceCoordinatorClient;
  private final NotificationService notificationService;
  private final NotificationFeedManager feedManager;
  private final Set<StreamLeaderListener> leaderListeners;
  private final int instanceId;

  private Cancellable leaderListenerCancellable;

  private final ConcurrentMap<String, StreamSizeAggregator> aggregators;
  private Cancellable heartbeatsSubscription;
  private boolean isInit;

  private Supplier<Discoverable> discoverableSupplier;

  private LeaderElection leaderElection;
  private ResourceCoordinator resourceCoordinator;
  private Cancellable coordinationSubscription;

  @Inject
  public DistributedStreamService(CConfiguration cConf,
                                  StreamAdmin streamAdmin,
                                  StreamCoordinatorClient streamCoordinatorClient,
                                  StreamFileJanitorService janitorService,
                                  ZKClient zkClient,
                                  DiscoveryServiceClient discoveryServiceClient,
                                  StreamMetaStore streamMetaStore,
                                  Supplier<Discoverable> discoverableSupplier,
                                  StreamWriterSizeCollector streamWriterSizeCollector,
                                  HeartbeatPublisher heartbeatPublisher,
                                  NotificationFeedManager feedManager,
                                  NotificationService notificationService) {
    super(streamCoordinatorClient, janitorService, streamWriterSizeCollector);
    this.zkClient = zkClient;
    this.streamAdmin = streamAdmin;
    this.notificationService = notificationService;
    this.discoveryServiceClient = discoveryServiceClient;
    this.streamMetaStore = streamMetaStore;
    this.discoverableSupplier = discoverableSupplier;
    this.feedManager = feedManager;
    this.streamWriterSizeCollector = streamWriterSizeCollector;
    this.heartbeatPublisher = heartbeatPublisher;
    this.resourceCoordinatorClient = new ResourceCoordinatorClient(zkClient);
    this.leaderListeners = Sets.newHashSet();
    this.instanceId = cConf.getInt(Constants.Stream.CONTAINER_INSTANCE_ID);
    this.aggregators = Maps.newConcurrentMap();
    this.isInit = true;
  }

  @Override
  protected void initialize() throws Exception {
    createHeartbeatsFeed();
    heartbeatPublisher.startAndWait();
    resourceCoordinatorClient.startAndWait();
    coordinationSubscription = resourceCoordinatorClient.subscribe(discoverableSupplier.get().getName(),
                                                                   new StreamsLeaderHandler());

    heartbeatsSubscription = subscribeToHeartbeatsFeed();
    leaderListenerCancellable = addLeaderListener(new StreamLeaderListener() {
      @Override
      public void leaderOf(Set<String> streamNames) {
        aggregate(streamNames);
      }
    });

    performLeaderElection();
  }

  @Override
  protected void doShutdown() throws Exception {
    for (StreamSizeAggregator aggregator : aggregators.values()) {
      aggregator.cancel();
    }

    if (leaderListenerCancellable != null) {
      leaderListenerCancellable.cancel();
    }

    if (heartbeatsSubscription != null) {
      heartbeatsSubscription.cancel();
    }

    heartbeatPublisher.stopAndWait();

    if (leaderElection != null) {
      Uninterruptibles.getUninterruptibly(leaderElection.stop(), 5, TimeUnit.SECONDS);
    }

    if (coordinationSubscription != null) {
      coordinationSubscription.cancel();
    }

    if (resourceCoordinatorClient != null) {
      resourceCoordinatorClient.stopAndWait();
    }
  }

  @Override
  protected void runOneIteration() throws Exception {
    LOG.trace("Performing heartbeat publishing in Stream service instance {}", instanceId);
    ImmutableMap.Builder<String, Long> sizes = ImmutableMap.builder();
    for (StreamSpecification streamSpec : streamMetaStore.listStreams()) {
      sizes.put(streamSpec.getName(), streamWriterSizeCollector.getTotalCollected(streamSpec.getName()));
    }
    heartbeatPublisher.sendHeartbeat(new StreamWriterHeartbeat(System.currentTimeMillis(), instanceId, sizes.build()));
  }

  /**
   * Perform aggregation on the Streams described by the {@code streamNames}, and no other Streams.
   * If aggregation was previously done on other Streams, those must be cancelled.
   *
   * @param streamNames names of the streams to perform data sizes aggregation on
   */
  private void aggregate(Set<String> streamNames) {
    Set<String> existingAggregators = Sets.newHashSet(aggregators.keySet());
    for (String streamName : streamNames) {
      if (existingAggregators.remove(streamName)) {
        continue;
      }

      try {
        StreamConfig config = streamAdmin.getConfig(streamName);
        long filesSize = StreamUtils.fetchStreamFilesSize(config);
        createSizeAggregator(streamName, filesSize, config.getNotificationThresholdMB());
      } catch (IOException e) {
        LOG.error("Could not compute sizes of files for stream {}", streamName);
        Throwables.propagate(e);
      }
<<<<<<< HEAD
=======
      createSizeAggregator(streamName, filesSize);
>>>>>>> 30151fcf
    }

    // Stop aggregating the heartbeats we used to listen to before the call to that method,
    // but don't anymore
    for (String outdatedStream : existingAggregators) {
      StreamSizeAggregator aggregator = aggregators.remove(outdatedStream);
      if (aggregator != null) {
        aggregator.cancel();
      }
    }
  }

  /**
   * Create a new aggregator for the {@code streamName}, and add it to the existing map of {@link Cancellable}
   * {@code aggregators}. This method does not cancel previously existing aggregator associated to the
   * {@code streamName}.
   *
   * @param streamName stream name to create a new aggregator for
   * @param baseCount stream size from which to start aggregating
   * @return the created {@link StreamSizeAggregator}
   */
<<<<<<< HEAD
  private StreamSizeAggregator createSizeAggregator(String streamName, long baseCount, int threshold) {

    // Handle threshold changes
    final Cancellable thresholdSubscription =
      getStreamCoordinatorClient().addListener(streamName, new StreamPropertyListener() {
        @Override
        public void thresholdChanged(String streamName, int threshold) {
          StreamSizeAggregator aggregator = aggregators.get(streamName);
          if (aggregator == null) {
            LOG.warn("StreamSizeAggregator should not be null for stream {}", streamName);
            return;
          }
          aggregator.setStreamThresholdMB(threshold);
        }
      });

    StreamSizeAggregator newAggregator = new StreamSizeAggregator(streamName, baseCount, threshold, new Cancellable() {
      @Override
      public void cancel() {
        thresholdSubscription.cancel();
=======
  private StreamSizeAggregator createSizeAggregator(String streamName, long baseCount) {

    // Handle stream truncation, by creating creating a new empty aggregator for the stream
    // and cancelling the existing one
    final Cancellable truncationSubscription =
      getStreamCoordinatorClient().addListener(streamName, new StreamPropertyListener() {
        @Override
        public void generationChanged(String streamName, int generation) {
          Cancellable previousAggregator = aggregators.replace(streamName, createSizeAggregator(streamName, 0));
          if (previousAggregator != null) {
            previousAggregator.cancel();
          }
        }
      });

    StreamSizeAggregator newAggregator = new StreamSizeAggregator(streamName, baseCount, new Cancellable() {
      @Override
      public void cancel() {
        truncationSubscription.cancel();
>>>>>>> 30151fcf
      }
    });
    aggregators.put(streamName, newAggregator);
    return newAggregator;
  }

  /**
   * Subscribe to the streams heartbeat notification feed. One heartbeat contains data for all existing streams,
   * we filter that to only take into account the streams that this {@link DistributedStreamService} is a leader
   * of.
   *
   * @return a {@link Cancellable} to cancel the subscription
   * @throws NotificationException if the heartbeat feed does not exist
   */
  private Cancellable subscribeToHeartbeatsFeed() throws NotificationException {
    final NotificationFeed heartbeatsFeed = new NotificationFeed.Builder()
      .setNamespace(Constants.DEFAULT_NAMESPACE)
      .setCategory(Constants.Notification.Stream.STREAM_INTERNAL_FEED_CATEGORY)
      .setName(Constants.Notification.Stream.STREAM_HEARTBEAT_FEED_NAME)
      .build();
    return notificationService.subscribe(heartbeatsFeed, new NotificationHandler<StreamWriterHeartbeat>() {
      @Override
      public Type getNotificationFeedType() {
        return StreamWriterHeartbeat.class;
      }

      @Override
      public void received(StreamWriterHeartbeat heartbeat, NotificationContext notificationContext) {
        for (Map.Entry<String, Long> entry : heartbeat.getStreamsSizes().entrySet()) {
          StreamSizeAggregator streamSizeAggregator = aggregators.get(entry.getKey());
          if (streamSizeAggregator == null) {
            continue;
          }
          streamSizeAggregator.bytesReceived(heartbeat.getInstanceId(), entry.getValue());
        }
      }
    });
  }

  /**
   * This method is called every time the Stream handler in which this {@link DistributedStreamService}
   * runs becomes the leader of a set of streams. Prior to this call, the Stream handler might
   * already have been the leader of some of those streams.
   *
   * @param listener {@link StreamLeaderListener} called when this Stream handler becomes leader
   *                 of a collection of streams
   * @return A {@link Cancellable} to cancel the watch
   */
  private Cancellable addLeaderListener(final StreamLeaderListener listener) {
    synchronized (this) {
      leaderListeners.add(listener);
    }
    return new Cancellable() {
      @Override
      public void cancel() {
        synchronized (DistributedStreamService.this) {
          leaderListeners.remove(listener);
        }
      }
    };
  }

  /**
   * Create Notification feed for stream's heartbeats, if it does not already exist.
   */
  private void createHeartbeatsFeed() throws NotificationFeedException {
    // TODO worry about namespaces here. Should we create one heartbeat feed per namespace?
    NotificationFeed streamHeartbeatsFeed = new NotificationFeed.Builder()
      .setNamespace(Constants.DEFAULT_NAMESPACE)
      .setCategory(Constants.Notification.Stream.STREAM_INTERNAL_FEED_CATEGORY)
      .setName(Constants.Notification.Stream.STREAM_HEARTBEAT_FEED_NAME)
      .setDescription("Stream heartbeats feed.")
      .build();

    try {
      feedManager.getFeed(streamHeartbeatsFeed);
    } catch (NotificationFeedException e) {
      feedManager.createFeed(streamHeartbeatsFeed);
    }
  }

  /**
   * Elect one leader among the {@link DistributedStreamService}s running in different Twill runnables.
   */
  private void performLeaderElection() {
    // Start the resource coordinator that will map Streams to Stream handlers
    leaderElection = new LeaderElection(
      zkClient, "/election/" + STREAMS_COORDINATOR, new ElectionHandler() {
      @Override
      public void leader() {
        LOG.info("Became Stream handler leader. Starting resource coordinator.");
        resourceCoordinator = new ResourceCoordinator(zkClient, discoveryServiceClient,
                                                      new BalancedAssignmentStrategy());
        resourceCoordinator.startAndWait();

        resourceCoordinatorClient.modifyRequirement(Constants.Service.STREAMS, new ResourceModifier() {
          @Nullable
          @Override
          public ResourceRequirement apply(@Nullable ResourceRequirement existingRequirement) {
            try {
              // Create one requirement for the resource coordinator for all the streams.
              // One stream is identified by one partition
              ResourceRequirement.Builder builder = ResourceRequirement.builder(Constants.Service.STREAMS);
              for (StreamSpecification spec : streamMetaStore.listStreams()) {
                LOG.debug("Adding {} stream as a resource to the coordinator to manager streams leaders.",
                          spec.getName());
                builder.addPartition(new ResourceRequirement.Partition(spec.getName(), 1));
              }
              return builder.build();
            } catch (Throwable e) {
              LOG.error("Could not create requirement for coordinator in Stream handler leader", e);
              Throwables.propagate(e);
              return null;
            }
          }
        });
      }

      @Override
      public void follower() {
        LOG.info("Became Stream handler follower.");
        if (resourceCoordinator != null) {
          resourceCoordinator.stopAndWait();
        }
      }
    });
  }

  /**
   * Call all the listeners that are interested in knowing that this coordinator is the leader of a set of Streams.
   *
   * @param streamNames set of Streams that this coordinator is the leader of
   */
  private void invokeLeaderListeners(Set<String> streamNames) {
    Set<StreamLeaderListener> listeners;
    synchronized (this) {
      listeners = ImmutableSet.copyOf(leaderListeners);
    }
    for (StreamLeaderListener listener : listeners) {
      listener.leaderOf(streamNames);
    }
  }

  /**
   * Class that defines the behavior of a leader of a collection of Streams.
   */
  private final class StreamsLeaderHandler extends ResourceHandler {

    protected StreamsLeaderHandler() {
      super(discoverableSupplier.get());
    }

    @Override
    public void onChange(Collection<PartitionReplica> partitionReplicas) {
      Set<String> streamNames =
        ImmutableSet.copyOf(Iterables.transform(partitionReplicas, new Function<PartitionReplica, String>() {
          @Nullable
          @Override
          public String apply(@Nullable PartitionReplica input) {
            return input != null ? input.getName() : null;
          }
        }));
      invokeLeaderListeners(ImmutableSet.copyOf(streamNames));
    }

    @Override
    public void finished(Throwable failureCause) {
      if (failureCause != null) {
        LOG.error("Finished with failure for Stream handler instance {}", discoverableSupplier.get().getName(),
                  failureCause);
      }
    }
  }

  /**
   * Aggregate the sizes of all stream writers. A notification is published if the aggregated
   * size is higher than a threshold.
   */
  private final class StreamSizeAggregator implements Cancellable {

    private final Map<Integer, Long> streamWriterSizes;
    private final NotificationFeed streamFeed;
    private final AtomicLong streamBaseCount;
<<<<<<< HEAD
    private final AtomicInteger streamThresholdMB;
    private final Cancellable thresholdSubscription;

    protected StreamSizeAggregator(String streamName, long baseCount, int streamThresholdMB,
                                   Cancellable thresholdSubscription) {
      this.streamWriterSizes = Maps.newHashMap();
      this.streamBaseCount = new AtomicLong(baseCount);
      this.streamThresholdMB = new AtomicInteger(streamThresholdMB);
      this.thresholdSubscription = thresholdSubscription;
=======
    private final Cancellable truncationSubscription;

    protected StreamSizeAggregator(String streamName, long baseCount, Cancellable truncationSubscription) {
      this.streamWriterSizes = Maps.newHashMap();
      this.streamBaseCount = new AtomicLong(baseCount);
      this.truncationSubscription = truncationSubscription;
>>>>>>> 30151fcf
      this.streamFeed = new NotificationFeed.Builder()
        .setNamespace(Constants.DEFAULT_NAMESPACE)
        .setCategory(Constants.Notification.Stream.STREAM_FEED_CATEGORY)
        .setName(streamName)
        .build();
    }

    @Override
    public void cancel() {
<<<<<<< HEAD
      thresholdSubscription.cancel();
    }

    /**
     * Set the notification threshold for the stream that this {@link StreamSizeAggregator} is linked to.
     *
     * @param newThreshold new notification threshold, in megabytes
     */
    public void setStreamThresholdMB(int newThreshold) {
      streamThresholdMB.set(newThreshold);
=======
      truncationSubscription.cancel();
>>>>>>> 30151fcf
    }

    /**
     * Notify this aggregator that a certain number of bytes have been received from the stream writer with instance
     * {@code instanceId}.
     *
     * @param instanceId id of the stream writer from which we received some bytes
     * @param nbBytes number of bytes of data received
     */
    public void bytesReceived(int instanceId, long nbBytes) {
      Long lastSize = streamWriterSizes.get(instanceId);
      if (lastSize == null) {
        streamWriterSizes.put(instanceId, nbBytes);
        return;
      }
      streamWriterSizes.put(instanceId, lastSize + nbBytes);
      checkSendNotification();
    }

    /**
     * Check if the current size of data is enough to trigger a notification.
     */
    private void checkSendNotification() {
      long sum = 0;
      for (Long size : streamWriterSizes.values()) {
        sum += size;
      }

      if (isInit || sum - streamBaseCount.get() > streamThresholdMB.get()) {
        try {
          publishNotification(sum);
        } finally {
          streamBaseCount.set(sum);
        }
      }
    }

    private void publishNotification(long absoluteSize) {
      try {
        notificationService.publish(streamFeed, new StreamSizeNotification(System.currentTimeMillis(), absoluteSize))
          .get();
      } catch (NotificationFeedException e) {
        LOG.warn("Error with notification feed {}", streamFeed, e);
      } catch (Throwable t) {
        LOG.warn("Could not publish notification on feed {}", streamFeed.getId(), t);
      }
    }
  }
}<|MERGE_RESOLUTION|>--- conflicted
+++ resolved
@@ -215,10 +215,6 @@
         LOG.error("Could not compute sizes of files for stream {}", streamName);
         Throwables.propagate(e);
       }
-<<<<<<< HEAD
-=======
-      createSizeAggregator(streamName, filesSize);
->>>>>>> 30151fcf
     }
 
     // Stop aggregating the heartbeats we used to listen to before the call to that method,
@@ -240,8 +236,7 @@
    * @param baseCount stream size from which to start aggregating
    * @return the created {@link StreamSizeAggregator}
    */
-<<<<<<< HEAD
-  private StreamSizeAggregator createSizeAggregator(String streamName, long baseCount, int threshold) {
+  private StreamSizeAggregator createSizeAggregator(String streamName, long baseCount, final int threshold) {
 
     // Handle threshold changes
     final Cancellable thresholdSubscription =
@@ -257,31 +252,25 @@
         }
       });
 
-    StreamSizeAggregator newAggregator = new StreamSizeAggregator(streamName, baseCount, threshold, new Cancellable() {
-      @Override
-      public void cancel() {
-        thresholdSubscription.cancel();
-=======
-  private StreamSizeAggregator createSizeAggregator(String streamName, long baseCount) {
-
     // Handle stream truncation, by creating creating a new empty aggregator for the stream
     // and cancelling the existing one
     final Cancellable truncationSubscription =
       getStreamCoordinatorClient().addListener(streamName, new StreamPropertyListener() {
         @Override
         public void generationChanged(String streamName, int generation) {
-          Cancellable previousAggregator = aggregators.replace(streamName, createSizeAggregator(streamName, 0));
+          Cancellable previousAggregator = aggregators.replace(streamName, createSizeAggregator(streamName, 0,
+                                                                                                threshold));
           if (previousAggregator != null) {
             previousAggregator.cancel();
           }
         }
       });
 
-    StreamSizeAggregator newAggregator = new StreamSizeAggregator(streamName, baseCount, new Cancellable() {
+    StreamSizeAggregator newAggregator = new StreamSizeAggregator(streamName, baseCount, threshold, new Cancellable() {
       @Override
       public void cancel() {
+        thresholdSubscription.cancel();
         truncationSubscription.cancel();
->>>>>>> 30151fcf
       }
     });
     aggregators.put(streamName, newAggregator);
@@ -465,24 +454,15 @@
     private final Map<Integer, Long> streamWriterSizes;
     private final NotificationFeed streamFeed;
     private final AtomicLong streamBaseCount;
-<<<<<<< HEAD
     private final AtomicInteger streamThresholdMB;
-    private final Cancellable thresholdSubscription;
+    private final Cancellable cancellable;
 
     protected StreamSizeAggregator(String streamName, long baseCount, int streamThresholdMB,
-                                   Cancellable thresholdSubscription) {
+                                   Cancellable cancellable) {
       this.streamWriterSizes = Maps.newHashMap();
       this.streamBaseCount = new AtomicLong(baseCount);
       this.streamThresholdMB = new AtomicInteger(streamThresholdMB);
-      this.thresholdSubscription = thresholdSubscription;
-=======
-    private final Cancellable truncationSubscription;
-
-    protected StreamSizeAggregator(String streamName, long baseCount, Cancellable truncationSubscription) {
-      this.streamWriterSizes = Maps.newHashMap();
-      this.streamBaseCount = new AtomicLong(baseCount);
-      this.truncationSubscription = truncationSubscription;
->>>>>>> 30151fcf
+      this.cancellable = cancellable;
       this.streamFeed = new NotificationFeed.Builder()
         .setNamespace(Constants.DEFAULT_NAMESPACE)
         .setCategory(Constants.Notification.Stream.STREAM_FEED_CATEGORY)
@@ -492,8 +472,7 @@
 
     @Override
     public void cancel() {
-<<<<<<< HEAD
-      thresholdSubscription.cancel();
+      cancellable.cancel();
     }
 
     /**
@@ -503,9 +482,6 @@
      */
     public void setStreamThresholdMB(int newThreshold) {
       streamThresholdMB.set(newThreshold);
-=======
-      truncationSubscription.cancel();
->>>>>>> 30151fcf
     }
 
     /**
