/*
 * Copyright © 2015 Cask Data, Inc.
 *
 * Licensed under the Apache License, Version 2.0 (the "License"); you may not
 * use this file except in compliance with the License. You may obtain a copy of
 * the License at
 *
 * http://www.apache.org/licenses/LICENSE-2.0
 *
 * Unless required by applicable law or agreed to in writing, software
 * distributed under the License is distributed on an "AS IS" BASIS, WITHOUT
 * WARRANTIES OR CONDITIONS OF ANY KIND, either express or implied. See the
 * License for the specific language governing permissions and limitations under
 * the License.
 */

package co.cask.cdap.data.stream.service;

import co.cask.cdap.api.data.stream.StreamSpecification;
import co.cask.cdap.common.conf.CConfiguration;
import co.cask.cdap.common.conf.Constants;
import co.cask.cdap.common.stream.notification.StreamSizeNotification;
import co.cask.cdap.common.zookeeper.coordination.BalancedAssignmentStrategy;
import co.cask.cdap.common.zookeeper.coordination.PartitionReplica;
import co.cask.cdap.common.zookeeper.coordination.ResourceCoordinator;
import co.cask.cdap.common.zookeeper.coordination.ResourceCoordinatorClient;
import co.cask.cdap.common.zookeeper.coordination.ResourceHandler;
import co.cask.cdap.common.zookeeper.coordination.ResourceModifier;
import co.cask.cdap.common.zookeeper.coordination.ResourceRequirement;
import co.cask.cdap.data.stream.StreamCoordinatorClient;
import co.cask.cdap.data.stream.StreamLeaderListener;
import co.cask.cdap.data.stream.StreamUtils;
import co.cask.cdap.data.stream.service.heartbeat.HeartbeatPublisher;
import co.cask.cdap.data.stream.service.heartbeat.StreamWriterHeartbeat;
<<<<<<< HEAD
import co.cask.cdap.data2.transaction.stream.StreamAdmin;
import co.cask.cdap.data2.transaction.stream.StreamConfig;
=======
>>>>>>> 05e2dce6
import co.cask.cdap.notifications.feeds.NotificationFeed;
import co.cask.cdap.notifications.feeds.NotificationFeedException;
import co.cask.cdap.notifications.feeds.NotificationFeedManager;
import co.cask.cdap.notifications.service.NotificationContext;
import co.cask.cdap.notifications.service.NotificationException;
import co.cask.cdap.notifications.service.NotificationHandler;
import co.cask.cdap.notifications.service.NotificationService;
import com.google.common.base.Function;
import com.google.common.base.Supplier;
import com.google.common.base.Throwables;
import com.google.common.collect.ImmutableMap;
import com.google.common.collect.ImmutableSet;
import com.google.common.collect.Iterables;
import com.google.common.collect.Maps;
import com.google.common.collect.Sets;
import com.google.common.util.concurrent.AbstractScheduledService;
import com.google.common.util.concurrent.Uninterruptibles;
import com.google.inject.Inject;
import org.apache.twill.api.ElectionHandler;
import org.apache.twill.api.TwillRunnable;
import org.apache.twill.common.Cancellable;
import org.apache.twill.common.Threads;
import org.apache.twill.discovery.Discoverable;
import org.apache.twill.discovery.DiscoveryServiceClient;
import org.apache.twill.internal.zookeeper.LeaderElection;
import org.apache.twill.zookeeper.ZKClient;
import org.slf4j.Logger;
import org.slf4j.LoggerFactory;

import java.io.IOException;
import java.lang.reflect.Type;
import java.util.Collection;
import java.util.Map;
import java.util.Set;
import java.util.concurrent.Executors;
import java.util.concurrent.ScheduledExecutorService;
import java.util.concurrent.TimeUnit;
import java.util.concurrent.atomic.AtomicLong;
import javax.annotation.Nullable;

/**
 * Stream service running in a {@link TwillRunnable}. It is responsible for sending {@link StreamWriterHeartbeat}s
 * at a fixed rate, describing the sizes of the stream files on which this service writes data, for each stream.
 */
public class DistributedStreamService extends AbstractStreamService {
  private static final Logger LOG = LoggerFactory.getLogger(DistributedStreamService.class);

  private static final String STREAMS_COORDINATOR = "streams.coordinator";

  private final ZKClient zkClient;
  private final StreamAdmin streamAdmin;
  private final DiscoveryServiceClient discoveryServiceClient;
  private final StreamWriterSizeCollector streamWriterSizeCollector;
  private final HeartbeatPublisher heartbeatPublisher;
  private final StreamMetaStore streamMetaStore;
  private final ResourceCoordinatorClient resourceCoordinatorClient;
<<<<<<< HEAD
  private final NotificationService notificationService;
=======
  private final NotificationFeedManager feedManager;
  private final Set<StreamLeaderListener> leaderListeners;
>>>>>>> 05e2dce6
  private final int instanceId;

  private final Set<StreamLeaderListener> leaderListeners;
  private Cancellable leaderListenerCancellable;

  private final Map<String, Aggregator> aggregators;
  private Cancellable heartbeatsSubscription;
  private boolean isInit;

  private Supplier<Discoverable> discoverableSupplier;

  private LeaderElection leaderElection;
  private ResourceCoordinator resourceCoordinator;
  private Cancellable coordinationSubscription;

  @Inject
  public DistributedStreamService(CConfiguration cConf,
                                  StreamAdmin streamAdmin,
                                  StreamCoordinatorClient streamCoordinatorClient,
                                  StreamFileJanitorService janitorService,
                                  ZKClient zkClient,
                                  DiscoveryServiceClient discoveryServiceClient,
                                  StreamMetaStore streamMetaStore,
                                  Supplier<Discoverable> discoverableSupplier,
                                  StreamWriterSizeCollector streamWriterSizeCollector,
                                  HeartbeatPublisher heartbeatPublisher,
<<<<<<< HEAD
                                  NotificationFeedManager notificationFeedManager,
                                  NotificationService notificationService) {
    super(streamCoordinatorClient, janitorService, notificationFeedManager);
=======
                                  NotificationFeedManager feedManager) {
    super(streamCoordinatorClient, janitorService);
>>>>>>> 05e2dce6
    this.zkClient = zkClient;
    this.streamAdmin = streamAdmin;
    this.notificationService = notificationService;
    this.discoveryServiceClient = discoveryServiceClient;
    this.streamMetaStore = streamMetaStore;
    this.discoverableSupplier = discoverableSupplier;
    this.feedManager = feedManager;
    this.streamWriterSizeCollector = streamWriterSizeCollector;
    this.heartbeatPublisher = heartbeatPublisher;
    this.resourceCoordinatorClient = new ResourceCoordinatorClient(zkClient);
    this.leaderListeners = Sets.newHashSet();
    this.instanceId = cConf.getInt(Constants.Stream.CONTAINER_INSTANCE_ID);
    this.aggregators = Maps.newConcurrentMap();
    this.isInit = true;
  }

  @Override
  protected void initialize() throws Exception {
    createHeartbeatsFeed();
    heartbeatPublisher.startAndWait();
    resourceCoordinatorClient.startAndWait();
    coordinationSubscription = resourceCoordinatorClient.subscribe(discoverableSupplier.get().getName(),
                                                                   new StreamsLeaderHandler());

    heartbeatsSubscription = subscribeToHeartbeatsFeed();
    leaderListenerCancellable = addLeaderListener(new StreamLeaderListener() {
      @Override
      public void leaderOf(Set<String> streamNames) {
        aggregate(streamNames);
      }
    });

    performLeaderElection();
  }

  @Override
  protected void doShutdown() throws Exception {
    for (Aggregator aggregator : aggregators.values()) {
      aggregator.stopAndWait();
    }

    if (leaderListenerCancellable != null) {
      leaderListenerCancellable.cancel();
    }

    if (heartbeatsSubscription != null) {
      heartbeatsSubscription.cancel();
    }

    heartbeatPublisher.stopAndWait();

    if (leaderElection != null) {
      Uninterruptibles.getUninterruptibly(leaderElection.stop(), 5, TimeUnit.SECONDS);
    }

    if (coordinationSubscription != null) {
      coordinationSubscription.cancel();
    }

    if (resourceCoordinatorClient != null) {
      resourceCoordinatorClient.stopAndWait();
    }
  }

  @Override
  protected void runOneIteration() throws Exception {
    LOG.trace("Performing heartbeat publishing in Stream service instance {}", instanceId);
    ImmutableMap.Builder<String, Long> sizes = ImmutableMap.builder();
    for (StreamSpecification streamSpec : streamMetaStore.listStreams()) {
      sizes.put(streamSpec.getName(), streamWriterSizeCollector.getTotalCollected(streamSpec.getName()));
    }
    heartbeatPublisher.sendHeartbeat(new StreamWriterHeartbeat(System.currentTimeMillis(), instanceId, sizes.build()));
  }

  /**
   * Perform aggregation on the Streams described by the {@code streamNames}, and no other Streams.
   * If aggregation was previously done on other Streams, those must be cancelled.
   *
   * @param streamNames names of the streams to perform data sizes aggregation on
   */
  public void aggregate(Set<String> streamNames) {
    Set<String> existingAggregators = Sets.newHashSet(aggregators.keySet());
    for (String streamName : streamNames) {
      if (existingAggregators.remove(streamName)) {
        continue;
      }

      long filesSize = 0;
      try {
        StreamConfig config = streamAdmin.getConfig(streamName);
        filesSize = StreamUtils.fetchStreamFilesSize(config);
      } catch (IOException e) {
        LOG.error("Could not compute sizes of files for stream {}", streamName);
      }

      Aggregator aggregator = new Aggregator(streamName, filesSize);
      aggregator.startAndWait();
      aggregators.put(streamName, aggregator);
    }

    // Stop aggregating the heartbeats we used to listen to before the call to that method,
    // but don't anymore
    for (String outdatedStream : existingAggregators) {
      Aggregator aggregator = aggregators.remove(outdatedStream);
      aggregator.stopAndWait();
    }
  }

  /**
   * Subscribe to the streams heartbeat notification feed.
   *
   * @return a {@link Cancellable} to cancel the subscription
   * @throws NotificationException if the heartbeat feed does not exist
   */
  private Cancellable subscribeToHeartbeatsFeed() throws NotificationException {
    final NotificationFeed heartbeatsFeed = new NotificationFeed.Builder()
      .setNamespace("default")
      .setCategory(Constants.Notification.Stream.STREAM_HEARTBEAT_FEED_CATEGORY)
      .setName(Constants.Notification.Stream.STREAM_HEARTBEAT_FEED_NAME)
      .build();
    return notificationService.subscribe(heartbeatsFeed, new NotificationHandler<StreamWriterHeartbeat>() {
      @Override
      public Type getNotificationFeedType() {
        return StreamWriterHeartbeat.class;
      }

      @Override
      public void received(StreamWriterHeartbeat heartbeat, NotificationContext notificationContext) {
        for (Map.Entry<String, Long> entry : heartbeat.getStreamsSizes().entrySet()) {
          Aggregator aggregator = aggregators.get(entry.getKey());
          if (aggregator == null) {
            continue;
          }
          aggregator.bytesReceived(heartbeat.getInstanceId(), entry.getValue());
        }
      }
    });
  }

  /**
   * This method is called every time the Stream handler in which this {@link DistributedStreamService}
   * runs becomes the leader of a set of streams. Prior to this call, the Stream handler might
   * already have been the leader of some of those streams.
   *
   * @param listener {@link StreamLeaderListener} called when this Stream handler becomes leader
   *                 of a collection of streams
   * @return A {@link Cancellable} to cancel the watch
   */
  private Cancellable addLeaderListener(final StreamLeaderListener listener) {
    synchronized (this) {
      leaderListeners.add(listener);
    }
    return new Cancellable() {
      @Override
      public void cancel() {
        synchronized (DistributedStreamService.this) {
          leaderListeners.remove(listener);
        }
      }
    };
  }

  /**
   * Create Notification feed for stream's heartbeats, if it does not already exist.
   */
  private void createHeartbeatsFeed() throws NotificationFeedException {
    // TODO worry about namespaces here. Should we create one heartbeat feed per namespace?
    NotificationFeed streamHeartbeatsFeed = new NotificationFeed.Builder()
      .setNamespace(Constants.DEFAULT_NAMESPACE)
      .setCategory(Constants.Notification.Stream.STREAM_INTERNAL_FEED_CATEGORY)
      .setName(Constants.Notification.Stream.STREAM_HEARTBEAT_FEED_NAME)
      .setDescription("Stream heartbeats feed.")
      .build();

    try {
      feedManager.getFeed(streamHeartbeatsFeed);
    } catch (NotificationFeedException e) {
      feedManager.createFeed(streamHeartbeatsFeed);
    }
  }

  /**
   * Elect one leader among the {@link DistributedStreamService}s running in different Twill runnables.
   */
  private void performLeaderElection() {
    // Start the resource coordinator that will map Streams to Stream handlers
    leaderElection = new LeaderElection(
      zkClient, "/election/" + STREAMS_COORDINATOR, new ElectionHandler() {
      @Override
      public void leader() {
        LOG.info("Became Stream handler leader. Starting resource coordinator.");
        resourceCoordinator = new ResourceCoordinator(zkClient, discoveryServiceClient,
                                                      new BalancedAssignmentStrategy());
        resourceCoordinator.startAndWait();

        resourceCoordinatorClient.modifyRequirement(Constants.Service.STREAMS, new ResourceModifier() {
          @Nullable
          @Override
          public ResourceRequirement apply(@Nullable ResourceRequirement existingRequirement) {
            try {
              // Create one requirement for the resource coordinator for all the streams.
              // One stream is identified by one partition
              ResourceRequirement.Builder builder = ResourceRequirement.builder(Constants.Service.STREAMS);
              for (StreamSpecification spec : streamMetaStore.listStreams()) {
                LOG.debug("Adding {} stream as a resource to the coordinator to manager streams leaders.",
                          spec.getName());
                builder.addPartition(new ResourceRequirement.Partition(spec.getName(), 1));
              }
              return builder.build();
            } catch (Throwable e) {
              LOG.error("Could not create requirement for coordinator in Stream handler leader", e);
              Throwables.propagate(e);
              return null;
            }
          }
        });
      }

      @Override
      public void follower() {
        LOG.info("Became Stream handler follower.");
        if (resourceCoordinator != null) {
          resourceCoordinator.stopAndWait();
        }
      }
    });
  }

  /**
   * Call all the listeners that are interested in knowing that this coordinator is the leader of a set of Streams.
   *
   * @param streamNames set of Streams that this coordinator is the leader of
   */
  private void invokeLeaderListeners(Set<String> streamNames) {
    Set<StreamLeaderListener> listeners;
    synchronized (this) {
      listeners = ImmutableSet.copyOf(leaderListeners);
    }
    for (StreamLeaderListener listener : listeners) {
      listener.leaderOf(streamNames);
    }
  }

  /**
   * Class that defines the behavior of a leader of a collection of Streams.
   */
  private final class StreamsLeaderHandler extends ResourceHandler {

    protected StreamsLeaderHandler() {
      super(discoverableSupplier.get());
    }

    @Override
    public void onChange(Collection<PartitionReplica> partitionReplicas) {
      Set<String> streamNames =
        ImmutableSet.copyOf(Iterables.transform(partitionReplicas, new Function<PartitionReplica, String>() {
          @Nullable
          @Override
          public String apply(@Nullable PartitionReplica input) {
            return input != null ? input.getName() : null;
          }
        }));
      invokeLeaderListeners(ImmutableSet.copyOf(streamNames));
    }

    @Override
    public void finished(Throwable failureCause) {
      if (failureCause != null) {
        LOG.error("Finished with failure for Stream handler instance {}", discoverableSupplier.get().getName(),
                  failureCause);
      }
    }
  }

  /**
   * Aggregate the sizes of all stream writers. A notification is published if the aggregated
   * size is higher than a threshold.
   */
  private final class Aggregator extends AbstractScheduledService {

    private final Map<Integer, Long> streamWriterSizes;
    private final NotificationFeed streamFeed;
    private final AtomicLong streamBaseCount;
    private ScheduledExecutorService executor;

    protected Aggregator(String streamName, long baseCount) {
      this.streamWriterSizes = Maps.newHashMap();
      this.streamBaseCount = new AtomicLong(baseCount);
      this.streamFeed = new NotificationFeed.Builder()
        .setNamespace(Constants.DEFAULT_NAMESPACE)
        .setCategory(Constants.Notification.Stream.STREAM_FEED_CATEGORY)
        .setName(streamName)
        .build();
    }

    public void reset() {
      streamWriterSizes.clear();
      streamBaseCount.set(0);
    }

    /**
     * Notify this aggregator that a certain number of bytes have been received from the stream writer with instance
     * {@code instanceId}.
     *
     * @param instanceId id of the stream writer from which we received some bytes
     * @param nbBytes number of bytes of data received
     */
    public void bytesReceived(int instanceId, long nbBytes) {
      Long lastSize = streamWriterSizes.get(instanceId);
      if (lastSize == null) {
        streamWriterSizes.put(instanceId, nbBytes);
        return;
      }
      streamWriterSizes.put(instanceId, lastSize + nbBytes);
    }

    @Override
    protected void shutDown() throws Exception {
      if (executor != null) {
        executor.shutdownNow();
      }
    }

    @Override
    protected void runOneIteration() throws Exception {
      long sum = 0;
      for (Long size : streamWriterSizes.values()) {
        sum += size;
      }

      if (isInit || sum - streamBaseCount.get() > Constants.Notification.Stream.DEFAULT_DATA_THRESHOLD) {
        try {
          publishNotification(sum);
        } finally {
          streamBaseCount.set(sum);
        }
      }
    }

    @Override
    protected Scheduler scheduler() {
      return Scheduler.newFixedRateSchedule(Constants.Notification.Stream.INIT_HEARTBEAT_AGGREGATION_DELAY,
                                            Constants.Notification.Stream.HEARTBEAT_AGGREGATION_INTERVAL,
                                            TimeUnit.SECONDS);
    }

    @Override
    protected ScheduledExecutorService executor() {
      executor = Executors.newSingleThreadScheduledExecutor(
        Threads.createDaemonThreadFactory("stream-heartbeats-aggregator"));
      return executor;
    }

    private void publishNotification(long absoluteSize) {
      try {
        notificationService.publish(streamFeed, new StreamSizeNotification(System.currentTimeMillis(), absoluteSize))
          .get();
      } catch (NotificationFeedException e) {
        LOG.warn("Error with notification feed {}", streamFeed, e);
      } catch (Throwable t) {
        LOG.warn("Could not publish notification on feed {}", streamFeed.getId(), t);
      }
    }
  }
}<|MERGE_RESOLUTION|>--- conflicted
+++ resolved
@@ -32,11 +32,8 @@
 import co.cask.cdap.data.stream.StreamUtils;
 import co.cask.cdap.data.stream.service.heartbeat.HeartbeatPublisher;
 import co.cask.cdap.data.stream.service.heartbeat.StreamWriterHeartbeat;
-<<<<<<< HEAD
 import co.cask.cdap.data2.transaction.stream.StreamAdmin;
 import co.cask.cdap.data2.transaction.stream.StreamConfig;
-=======
->>>>>>> 05e2dce6
 import co.cask.cdap.notifications.feeds.NotificationFeed;
 import co.cask.cdap.notifications.feeds.NotificationFeedException;
 import co.cask.cdap.notifications.feeds.NotificationFeedManager;
@@ -93,15 +90,11 @@
   private final HeartbeatPublisher heartbeatPublisher;
   private final StreamMetaStore streamMetaStore;
   private final ResourceCoordinatorClient resourceCoordinatorClient;
-<<<<<<< HEAD
   private final NotificationService notificationService;
-=======
   private final NotificationFeedManager feedManager;
   private final Set<StreamLeaderListener> leaderListeners;
->>>>>>> 05e2dce6
   private final int instanceId;
 
-  private final Set<StreamLeaderListener> leaderListeners;
   private Cancellable leaderListenerCancellable;
 
   private final Map<String, Aggregator> aggregators;
@@ -125,14 +118,9 @@
                                   Supplier<Discoverable> discoverableSupplier,
                                   StreamWriterSizeCollector streamWriterSizeCollector,
                                   HeartbeatPublisher heartbeatPublisher,
-<<<<<<< HEAD
-                                  NotificationFeedManager notificationFeedManager,
+                                  NotificationFeedManager feedManager,
                                   NotificationService notificationService) {
-    super(streamCoordinatorClient, janitorService, notificationFeedManager);
-=======
-                                  NotificationFeedManager feedManager) {
     super(streamCoordinatorClient, janitorService);
->>>>>>> 05e2dce6
     this.zkClient = zkClient;
     this.streamAdmin = streamAdmin;
     this.notificationService = notificationService;
@@ -250,7 +238,7 @@
   private Cancellable subscribeToHeartbeatsFeed() throws NotificationException {
     final NotificationFeed heartbeatsFeed = new NotificationFeed.Builder()
       .setNamespace("default")
-      .setCategory(Constants.Notification.Stream.STREAM_HEARTBEAT_FEED_CATEGORY)
+      .setCategory(Constants.Notification.Stream.STREAM_INTERNAL_FEED_CATEGORY)
       .setName(Constants.Notification.Stream.STREAM_HEARTBEAT_FEED_NAME)
       .build();
     return notificationService.subscribe(heartbeatsFeed, new NotificationHandler<StreamWriterHeartbeat>() {
