/*
 * Copyright 2015-2016 Cask Data, Inc.
 *
 * Licensed under the Apache License, Version 2.0 (the "License"); you may not
 * use this file except in compliance with the License. You may obtain a copy of
 * the License at
 *
 * http://www.apache.org/licenses/LICENSE-2.0
 *
 * Unless required by applicable law or agreed to in writing, software
 * distributed under the License is distributed on an "AS IS" BASIS, WITHOUT
 * WARRANTIES OR CONDITIONS OF ANY KIND, either express or implied. See the
 * License for the specific language governing permissions and limitations under
 * the License.
 */

package co.cask.cdap.data2.metadata.dataset;

import co.cask.cdap.api.common.Bytes;
import co.cask.cdap.api.dataset.lib.AbstractDataset;
import co.cask.cdap.api.dataset.lib.IndexedTable;
import co.cask.cdap.api.dataset.table.Delete;
import co.cask.cdap.api.dataset.table.Put;
import co.cask.cdap.api.dataset.table.Row;
import co.cask.cdap.api.dataset.table.Scan;
import co.cask.cdap.api.dataset.table.Scanner;
import co.cask.cdap.common.utils.ImmutablePair;
import co.cask.cdap.data2.dataset2.lib.table.EntityIdKeyHelper;
import co.cask.cdap.data2.dataset2.lib.table.FuzzyRowFilter;
import co.cask.cdap.data2.dataset2.lib.table.MDSKey;
import co.cask.cdap.data2.metadata.indexer.DefaultValueIndexer;
import co.cask.cdap.data2.metadata.indexer.Indexer;
import co.cask.cdap.data2.metadata.indexer.InvertedTimeIndexer;
import co.cask.cdap.data2.metadata.indexer.InvertedValueIndexer;
import co.cask.cdap.data2.metadata.indexer.SchemaIndexer;
import co.cask.cdap.data2.metadata.indexer.ValueOnlyIndexer;
import co.cask.cdap.data2.metadata.system.AbstractSystemMetadataWriter;
import co.cask.cdap.proto.codec.NamespacedEntityIdCodec;
import co.cask.cdap.proto.element.EntityTypeSimpleName;
import co.cask.cdap.proto.id.ApplicationId;
import co.cask.cdap.proto.id.DatasetId;
import co.cask.cdap.proto.id.NamespaceId;
import co.cask.cdap.proto.id.NamespacedEntityId;
import co.cask.cdap.proto.id.ProgramId;
import co.cask.cdap.proto.id.StreamId;
import co.cask.cdap.proto.metadata.MetadataScope;
import com.google.common.annotations.VisibleForTesting;
import com.google.common.base.Joiner;
import com.google.common.base.Optional;
import com.google.common.base.Predicate;
import com.google.common.base.Splitter;
import com.google.common.base.Strings;
import com.google.common.collect.HashMultimap;
import com.google.common.collect.ImmutableMap;
import com.google.common.collect.ImmutableSet;
import com.google.common.collect.Iterables;
import com.google.common.collect.Multimap;
import com.google.common.collect.Sets;
import com.google.gson.Gson;
import com.google.gson.GsonBuilder;
import org.slf4j.Logger;
import org.slf4j.LoggerFactory;

import java.util.ArrayList;
import java.util.Arrays;
import java.util.Collection;
import java.util.Collections;
import java.util.Comparator;
import java.util.HashMap;
import java.util.HashSet;
import java.util.LinkedList;
import java.util.List;
import java.util.Map;
import java.util.Set;
import java.util.regex.Pattern;
import javax.annotation.Nullable;

/**
 * Dataset that manages Metadata using an {@link IndexedTable}.
 */
public class MetadataDataset extends AbstractDataset {
  private static final Logger LOG = LoggerFactory.getLogger(MetadataDataset.class);
  private static final Gson GSON = new GsonBuilder()
    .registerTypeAdapter(NamespacedEntityId.class, new NamespacedEntityIdCodec())
    .create();

  private static final Pattern SPACE_SEPARATOR_PATTERN = Pattern.compile("\\s+");
  private static final String HISTORY_COLUMN = "h"; // column for metadata history
  private static final String VALUE_COLUMN = "v";  // column for metadata value
  private static final String TAGS_SEPARATOR = ",";

  // Fuzzy key is of form <row key, key mask>. We want to compare row keys.
  private static final Comparator<ImmutablePair<byte[], byte[]>> FUZZY_KEY_COMPARATOR =
    new Comparator<ImmutablePair<byte[], byte[]>>() {
      @Override
      public int compare(ImmutablePair<byte[], byte[]> o1, ImmutablePair<byte[], byte[]> o2) {
        return Bytes.compareTo(o1.getFirst(), o2.getFirst());
      }
    };

  private static final Set<Indexer> DEFAULT_INDEXERS = Collections.<Indexer>singleton(new DefaultValueIndexer());
  private static final Map<String, Set<Indexer>> SYSTEM_METADATA_KEY_TO_INDEXERS = ImmutableMap.of(
    AbstractSystemMetadataWriter.SCHEMA_KEY, Collections.<Indexer>singleton(
      new SchemaIndexer()
    ),
    AbstractSystemMetadataWriter.ENTITY_NAME_KEY, ImmutableSet.of(
      // used for listing entities sorted in ascending order of name
      new ValueOnlyIndexer(),
      // used for listing entities sorted in descending order of name
      new InvertedValueIndexer(),
      // used for searching entities with a search query
      new DefaultValueIndexer()
    ),
    AbstractSystemMetadataWriter.CREATION_TIME_KEY, ImmutableSet.of(
      // used for listing entities sorted in ascending order of creation time
      new ValueOnlyIndexer(),
      // used for listing entities sorted in descending order of creation time
      new InvertedTimeIndexer(),
      // used for searching entities with a search query
      new DefaultValueIndexer()
    )
  );

  static final String DEFAULT_INDEX_COLUMN = "i";           // default column for metadata indexes
  static final String ENTITY_NAME_INDEX_COLUMN = "n";       // column for entity name indexes
  static final String INVERTED_ENTITY_NAME_INDEX_COLUMN = "in";    // column for entity name indexes in reverse order
  static final String CREATION_TIME_INDEX_COLUMN = "c";     // column for creation-time indexes
  static final String INVERTED_CREATION_TIME_INDEX_COLUMN = "ic"; // column for inverted creation-time based index

  // TODO: CDAP-7835: This is required to be public only for UpgradeTool
  public static final String COLUMNS_TO_INDEX = Joiner.on(",").join(
    DEFAULT_INDEX_COLUMN,
    ENTITY_NAME_INDEX_COLUMN,
    INVERTED_ENTITY_NAME_INDEX_COLUMN,
    CREATION_TIME_INDEX_COLUMN,
    INVERTED_CREATION_TIME_INDEX_COLUMN
  );

  public static final String TAGS_KEY = "tags";
  public static final String KEYVALUE_SEPARATOR = ":";

  private final IndexedTable indexedTable;
  private final MetadataScope scope;

  MetadataDataset(IndexedTable indexedTable, MetadataScope scope) {
    super("metadataDataset", indexedTable);
    this.indexedTable = indexedTable;
    this.scope = scope;
  }

  /**
   * Add new metadata.
   *
   * @param metadataEntry The value of the metadata to be saved
   */
  private void setMetadata(MetadataEntry metadataEntry) {
    setMetadata(metadataEntry, getIndexersForKey(metadataEntry.getKey()));
  }

  @VisibleForTesting
  void setMetadata(MetadataEntry metadataEntry, Set<Indexer> indexers) {
    NamespacedEntityId targetId = metadataEntry.getTargetId();
    write(targetId, metadataEntry, indexers);
  }

  /**
   * Sets a metadata property for the specified {@link NamespacedEntityId}.
   *
   * @param targetId The target Id: {@link ApplicationId} / {@link ProgramId} / {@link DatasetId}/ {@link StreamId}
   * @param key The metadata key to be added
   * @param value The metadata value to be added
   */
  public void setProperty(NamespacedEntityId targetId, String key, String value) {
    setMetadata(new MetadataEntry(targetId, key, value));
  }

  /**
   * Replaces existing tags of the specified {@link NamespacedEntityId} with a new set of tags.
   *
   * @param targetId The target Id: app-id(ns+app) / program-id(ns+app+pgtype+pgm) /
   *                 dataset-id(ns+dataset)/stream-id(ns+stream)
   * @param tags the tags to set
   */
  private void setTags(NamespacedEntityId targetId, String ... tags) {
    setMetadata(new MetadataEntry(targetId, TAGS_KEY, Joiner.on(TAGS_SEPARATOR).join(tags)));
  }

  /**
   * Adds a new tag for the specified {@link NamespacedEntityId}.
   *
   * @param targetId the target Id: app-id(ns+app) / program-id(ns+app+pgtype+pgm) /
   *                 dataset-id(ns+dataset)/stream-id(ns+stream).
   * @param tagsToAdd the tags to add
   */
  public void addTags(NamespacedEntityId targetId, String ... tagsToAdd) {
    Set<String> existingTags = getTags(targetId);
    Iterable<String> newTags = Iterables.concat(existingTags, Arrays.asList(tagsToAdd));
    MetadataEntry newTagsEntry = new MetadataEntry(targetId, TAGS_KEY, Joiner.on(TAGS_SEPARATOR).join(newTags));
    setMetadata(newTagsEntry);
  }

  /**
   * Return metadata based on target id, and key.
   *
   * @param targetId The id of the target
   * @param key The metadata key to get
   * @return instance of {@link MetadataEntry} for the target type, id, and key
   */
  @Nullable
  private MetadataEntry getMetadata(NamespacedEntityId targetId, String key) {
    MDSKey mdsKey = MdsKey.getMDSValueKey(targetId, key);
    Row row = indexedTable.get(mdsKey.getKey());
    if (row.isEmpty()) {
      return null;
    }

    byte[] value = row.get(VALUE_COLUMN);
    if (value == null) {
      // This can happen when all tags are moved one by one. The row still exists, but the value is null.
      return null;
    }

    return new MetadataEntry(targetId, key, Bytes.toString(value));
  }

  /**
   * Retrieve the {@link MetadataEntry} corresponding to the specified key for the {@link NamespacedEntityId}.
   *
   * @param targetId the {@link NamespacedEntityId} for which the {@link MetadataEntry} is to be retrieved
   * @param key the property key for which the {@link MetadataEntry} is to be retrieved
   * @return the {@link MetadataEntry} corresponding to the specified key for the {@link NamespacedEntityId}
   */
  @Nullable
  public MetadataEntry getProperty(NamespacedEntityId targetId, String key) {
    return getMetadata(targetId, key);
  }

  /**
   * Retrieves the metadata for the specified {@link NamespacedEntityId}.
   *
   * @param targetId the specified {@link NamespacedEntityId}
   * @return a Map representing the metadata for the specified {@link NamespacedEntityId}
   */
  private Map<String, String> getMetadata(NamespacedEntityId targetId) {
    String targetType = EntityIdKeyHelper.getTargetType(targetId);
    MDSKey mdsKey = MdsKey.getMDSValueKey(targetId, null);
    byte[] startKey = mdsKey.getKey();
    byte[] stopKey = Bytes.stopKeyForPrefix(startKey);

    Map<String, String> metadata = new HashMap<>();
    try (Scanner scan = indexedTable.scan(startKey, stopKey)) {
      Row next;
      while ((next = scan.next()) != null) {
        String key = MdsKey.getMetadataKey(targetType, next.getRow());
        byte[] value = next.get(VALUE_COLUMN);
        if (key == null || value == null) {
          continue;
        }
        metadata.put(key, Bytes.toString(value));
      }
      return metadata;
    }
  }

  /**
   * Retrieves all the properties for the specified {@link NamespacedEntityId}.
   *
   * @param targetId the {@link NamespacedEntityId} for which properties are to be retrieved
   * @return the properties of the specified {@link NamespacedEntityId}
   */
  public Map<String, String> getProperties(NamespacedEntityId targetId) {
    Map<String, String> properties = getMetadata(targetId);
    properties.remove(TAGS_KEY); // remove tags
    return properties;
  }

  /**
   * Retrieves all the tags for the specified {@link NamespacedEntityId}.
   *
   * @param targetId the {@link NamespacedEntityId} for which tags are to be retrieved
   * @return the tags of the specified {@link NamespacedEntityId}
   */
  public Set<String> getTags(NamespacedEntityId targetId) {
    MetadataEntry tags = getMetadata(targetId, TAGS_KEY);
    if (tags == null) {
      return new HashSet<>();
    }
    return splitTags(tags.getValue());
  }

  private static HashSet<String> splitTags(String tags) {
    return Sets.newHashSet(Splitter.on(TAGS_SEPARATOR).omitEmptyStrings().trimResults().split(tags));
  }

  /**
   * Removes the specified keys from the metadata of the specified {@link NamespacedEntityId}.
   *
   * @param targetId the {@link NamespacedEntityId} for which the specified metadata keys are to be removed
   * @param keys the keys to remove from the metadata of the specified {@link NamespacedEntityId}
   */
  private void removeMetadata(NamespacedEntityId targetId, String ... keys) {
    final Set<String> keySet = Sets.newHashSet(keys);
    removeMetadata(targetId, new Predicate<String>() {
      @Override
      public boolean apply(String input) {
        return keySet.contains(input);
      }
    });
  }

  /**
   * Removes all keys that satisfy a given predicate from the metadata of the specified {@link NamespacedEntityId}.
   *
   * @param targetId the {@link NamespacedEntityId} for which keys are to be removed
   * @param filter the {@link Predicate} that should be satisfied to remove a key
   */
  private void removeMetadata(NamespacedEntityId targetId, Predicate<String> filter) {
    String targetType = EntityIdKeyHelper.getTargetType(targetId);
    MDSKey mdsKey = MdsKey.getMDSValueKey(targetId, null);
    byte[] prefix = mdsKey.getKey();
    byte[] stopKey = Bytes.stopKeyForPrefix(prefix);

    List<String> deletedMetadataKeys = new LinkedList<>();

    try (Scanner scan = indexedTable.scan(prefix, stopKey)) {
      Row next;
      while ((next = scan.next()) != null) {
        String value = next.getString(VALUE_COLUMN);
        if (value == null) {
          continue;
        }
        String metadataKey = MdsKey.getMetadataKey(targetType, next.getRow());
        if (filter.apply(metadataKey)) {
          indexedTable.delete(new Delete(next.getRow()));
          // store the key to delete its indexes later
          deletedMetadataKeys.add(metadataKey);
        }
      }
    }

    // delete all the indexes for all deleted metadata key
    for (String deletedMetadataKey : deletedMetadataKeys) {
      deleteIndexes(targetId, deletedMetadataKey);
    }

    writeHistory(targetId);
  }

  /**
   * Deletes all indexes associated with a metadata key
   *
   * @param targetId the {@link NamespacedEntityId} for which keys are to be removed
   * @param metadataKey the key to remove from the metadata of the specified {@link NamespacedEntityId}
   */
  private void deleteIndexes(NamespacedEntityId targetId, String metadataKey) {
    MDSKey mdsKey = MdsKey.getMDSIndexKey(targetId, metadataKey, null);
    byte[] startKey = mdsKey.getKey();
    byte[] stopKey = Bytes.stopKeyForPrefix(startKey);

    try (Scanner scan = indexedTable.scan(startKey, stopKey)) {
      Row next;
      while ((next = scan.next()) != null) {
        deleteIndexRow(next);
      }
    }
  }

  /**
   * Removes the specified keys from the metadata properties of an entity.
   *
   * @param targetId the {@link NamespacedEntityId} from which to remove the specified keys
   * @param keys the keys to remove
   */
  public void removeProperties(NamespacedEntityId targetId, String ... keys) {
    removeMetadata(targetId, keys);
  }

  /**
   * Removes the specified tags from the specified entity.
   *
   * @param targetId the {@link NamespacedEntityId} from which to remove the specified tags
   * @param tagsToRemove the tags to remove
   */
  public void removeTags(NamespacedEntityId targetId, String... tagsToRemove) {
    Set<String> existingTags = getTags(targetId);
    if (existingTags.isEmpty()) {
      // nothing to remove
      return;
    }

    Iterables.removeAll(existingTags, Arrays.asList(tagsToRemove));

    // call remove metadata for tags which will delete all the existing indexes for tags of this targetId
    removeMetadata(targetId, TAGS_KEY);
    //check if tags are all deleted before set Tags, if tags are all deleted, a null value will be set to the targetId,
    //which will give a NPE later when search.
    if (!existingTags.isEmpty()) {
      setTags(targetId, Iterables.toArray(existingTags, String.class));
    }
  }

  /**
   * Removes all properties from the specified entity.
   *
   * @param targetId the {@link NamespacedEntityId} for which to remove the properties
   */
  public void removeProperties(NamespacedEntityId targetId) {
    removeMetadata(targetId,
                   new Predicate<String>() {
                     @Override
                     public boolean apply(String input) {
                       return !TAGS_KEY.equals(input);
                     }
                   });
  }

  /**
   * Removes all tags from the specified entity.
   *
   * @param targetId the {@link NamespacedEntityId} for which to remove the tags
   */
  public void removeTags(NamespacedEntityId targetId) {
    removeMetadata(targetId,
                   new Predicate<String>() {
                     @Override
                     public boolean apply(String input) {
                       return TAGS_KEY.equals(input);
                     }
                   });
  }

  /**
   * Returns the snapshot of the metadata for entities on or before the given time.
   * @param targetIds entity ids
   * @param timeMillis time in milliseconds
   * @return the snapshot of the metadata for entities on or before the given time
   */
  public Set<Metadata> getSnapshotBeforeTime(Set<NamespacedEntityId> targetIds, long timeMillis) {
    ImmutableSet.Builder<Metadata> builder = ImmutableSet.builder();
    for (NamespacedEntityId namespacedEntityId : targetIds) {
      builder.add(getSnapshotBeforeTime(namespacedEntityId, timeMillis));
    }
    return builder.build();
  }

  private Metadata getSnapshotBeforeTime(NamespacedEntityId targetId, long timeMillis) {
    byte[] scanStartKey = MdsHistoryKey.getMdsScanStartKey(targetId, timeMillis).getKey();
    byte[] scanEndKey = MdsHistoryKey.getMdsScanEndKey(targetId).getKey();
    // TODO: add limit to scan, we need only one row
    try (Scanner scanner = indexedTable.scan(scanStartKey, scanEndKey)) {
      Row next = scanner.next();
      if (next != null) {
        return GSON.fromJson(next.getString(HISTORY_COLUMN), Metadata.class);
      } else {
        return new Metadata(targetId);
      }
    }
  }

  /**
   * Returns metadata for a given set of entities
   *
   * @param targetIds entities for which metadata is required
   * @return map of entitiyId to set of metadata for that entity
   */
  public Set<Metadata> getMetadata(Set<? extends NamespacedEntityId> targetIds) {
    if (targetIds.isEmpty()) {
      return Collections.emptySet();
    }

    List<ImmutablePair<byte [], byte []>> fuzzyKeys = new ArrayList<>(targetIds.size());
    for (NamespacedEntityId targetId : targetIds) {
      fuzzyKeys.add(getFuzzyKeyFor(targetId));
    }

    // Sort fuzzy keys
    Collections.sort(fuzzyKeys, FUZZY_KEY_COMPARATOR);

    // Scan using fuzzy filter. Scan returns one row per property.
    // Group the rows on namespacedId
    Multimap<NamespacedEntityId, MetadataEntry> metadataMap = HashMultimap.create();
    byte[] start = fuzzyKeys.get(0).getFirst();
    byte[] end = Bytes.stopKeyForPrefix(fuzzyKeys.get(fuzzyKeys.size() - 1).getFirst());
    try (Scanner scan = indexedTable.scan(new Scan(start, end, new FuzzyRowFilter(fuzzyKeys)))) {
      Row next;
      while ((next = scan.next()) != null) {
        MetadataEntry metadataEntry = convertRow(next);
        if (metadataEntry != null) {
          metadataMap.put(metadataEntry.getTargetId(), metadataEntry);
        }
      }
    }

    // Create metadata objects for each entity from grouped rows
    Set<Metadata> metadataSet = new HashSet<>();
    for (Map.Entry<NamespacedEntityId, Collection<MetadataEntry>> entry : metadataMap.asMap().entrySet()) {
      Map<String, String> properties = new HashMap<>();
      Set<String> tags = Collections.emptySet();
      for (MetadataEntry metadataEntry : entry.getValue()) {
        if (TAGS_KEY.equals(metadataEntry.getKey())) {
          tags = splitTags(metadataEntry.getValue());
        } else {
          properties.put(metadataEntry.getKey(), metadataEntry.getValue());
        }
      }
      metadataSet.add(new Metadata(entry.getKey(), properties, tags));
    }
    return metadataSet;
  }

  @Nullable
  private MetadataEntry convertRow(Row row) {
    byte[] rowKey = row.getRow();
    String targetType = MdsKey.getTargetType(rowKey);
    NamespacedEntityId namespacedEntityId = MdsKey.getNamespacedIdFromKey(targetType, rowKey);
    String key = MdsKey.getMetadataKey(targetType, rowKey);
    byte[] value = row.get(VALUE_COLUMN);
    if (key == null || value == null) {
      return null;
    }
    return new MetadataEntry(namespacedEntityId, key, Bytes.toString(value));
  }

  private ImmutablePair<byte[], byte[]> getFuzzyKeyFor(NamespacedEntityId targetId) {
    // We need to create fuzzy pairs to match the first part of the key containing targetId
    MDSKey mdsKey = MdsKey.getMDSValueKey(targetId, null);
    byte[] keyBytes = mdsKey.getKey();
    // byte array is automatically initialized to 0, which implies fixed match in fuzzy info
    // the row key after targetId doesn't need to be a match.
    // Workaround for HBASE-15676, need to have at least one 1 in the fuzzy filter
    byte[] infoBytes = new byte[keyBytes.length + 1];
    infoBytes[infoBytes.length - 1] = 1;

    // the key array size and mask array size has to be equal so increase the size by 1
    return new ImmutablePair<>(Bytes.concat(keyBytes, new byte[1]), infoBytes);
  }

  /**
   * Searches entities that match the specified search query in the specified namespace and {@link NamespaceId#SYSTEM}
   * for the specified {@link EntityTypeSimpleName}.
   *
   * @param namespaceId the namespace to search in
   * @param searchQuery the search query, which could be of two forms: [key]:[value] or just [value] and can have '*'
   *                    at the end for a prefix search
   * @param types the {@link EntityTypeSimpleName} to restrict the search to, if empty all types are searched
   * @param sortInfo the {@link SortInfo} to sort the results by
   * @param offset index to start with in the search results. To return results from the beginning, pass {@code 0}.
   *               Only applies when #sortInfo is not {@link SortInfo#DEFAULT}
   * @param limit number of results to return, starting from #offset. To return all, pass {@link Integer#MAX_VALUE}.
   *              Only applies when #sortInfo is not {@link SortInfo#DEFAULT}
   * @param numCursors number of cursors to return in the response. A cursor identifies the first index of the
   *                   next page for pagination purposes. Only applies when #sortInfo is not {@link SortInfo#DEFAULT}.
   *                   Defaults to {@code 0}
   * @param cursor the cursor that acts as the starting index for the requested page. This is only applicable when
   *               #sortInfo is not {@link SortInfo#DEFAULT}. If offset is also specified, it is applied starting at
   *               the cursor. If {@code null}, the first row is used as the cursor
   * @param showHidden boolean which specifies whether to display hidden entities (entity whose name start with "_")
   *                    or not.
   * @return a {@link SearchResults} object containing a list of {@link MetadataEntry} containing each matching
   *         {@link NamespacedEntityId} with its associated metadata. It also optionally contains a list of cursors
   *         for subsequent queries to start with, if the specified #sortInfo is not {@link SortInfo#DEFAULT}.
   */
  public SearchResults search(String namespaceId, String searchQuery, Set<EntityTypeSimpleName> types,
                              SortInfo sortInfo, int offset, int limit, int numCursors,
                              @Nullable String cursor, boolean showHidden) {
<<<<<<< HEAD
    if (!SortInfo.DEFAULT.equals(sortInfo)) {
      if (!"*".equals(searchQuery)) {
        throw new IllegalArgumentException("Cannot search with non-default sort with any query other than '*'");
      }
      return searchByCustomIndex(namespaceId, types, sortInfo, offset, limit, numCursors, cursor, showHidden);
    }
    return searchByDefaultIndex(namespaceId, searchQuery, types, showHidden);
=======
    return SortInfo.DEFAULT.equals(sortInfo) ?
      searchByDefaultIndex(namespaceId, searchQuery, types, showHidden) :
      searchByCustomIndex(namespaceId, types, sortInfo, offset, limit, numCursors, cursor, showHidden);
>>>>>>> 748cc618
  }

  private SearchResults searchByDefaultIndex(String namespaceId, String searchQuery,
                                             Set<EntityTypeSimpleName> types, boolean showHidden) {
    List<MetadataEntry> results = new LinkedList<>();
    for (String searchTerm : getSearchTerms(namespaceId, searchQuery)) {
      Scanner scanner;
      if (searchTerm.endsWith("*")) {
        // if prefixed search get start and stop key
        byte[] startKey = Bytes.toBytes(searchTerm.substring(0, searchTerm.lastIndexOf("*")));
        byte[] stopKey = Bytes.stopKeyForPrefix(startKey);
        scanner = indexedTable.scanByIndex(Bytes.toBytes(DEFAULT_INDEX_COLUMN), startKey, stopKey);
      } else {
        byte[] value = Bytes.toBytes(searchTerm);
        scanner = indexedTable.readByIndex(Bytes.toBytes(DEFAULT_INDEX_COLUMN), value);
      }
      try {
        Row next;
        while ((next = scanner.next()) != null) {
          Optional<MetadataEntry> metadataEntry = parseRow(next, DEFAULT_INDEX_COLUMN, types, showHidden);
          if (metadataEntry.isPresent()) {
            results.add(metadataEntry.get());
          }
        }
      } finally {
        scanner.close();
      }
    }

    // cursors are currently not supported for default indexes
    return new SearchResults(results, Collections.<String>emptyList(), results);
  }

  private SearchResults searchByCustomIndex(String namespaceId, Set<EntityTypeSimpleName> types,
                                            SortInfo sortInfo, int offset, int limit, int numCursors,
                                            @Nullable String cursor, boolean showHidden) {
    List<MetadataEntry> returnedResults = new LinkedList<>();
    List<MetadataEntry> allResults = new LinkedList<>();
    String indexColumn = getIndexColumn(sortInfo.getSortBy(), sortInfo.getSortOrder());
    // we want to return the first chunk of 'limit' elements after offset
    // in addition, we want to pre-fetch 'numCursors' chunks of size 'limit'
    int fetchSize = offset + ((numCursors + 1) * limit);
    List<String> cursors = new ArrayList<>(numCursors);
    for (String searchTerm : getSearchTerms(namespaceId, "*")) {
      byte[] startKey = Bytes.toBytes(searchTerm.substring(0, searchTerm.lastIndexOf("*")));
      byte[] stopKey = Bytes.stopKeyForPrefix(startKey);
      // if a cursor is provided, then start at the cursor
      if (!Strings.isNullOrEmpty(cursor)) {
        String namespaceInStartKey = searchTerm.substring(0, searchTerm.indexOf(KEYVALUE_SEPARATOR));
        startKey = Bytes.toBytes(namespaceInStartKey + KEYVALUE_SEPARATOR + cursor);
      }
      // A cursor is the first element of the a chunk of ordered results. Since its always the first element,
      // we want to add a key as a cursor, if upon dividing the current number of results by the chunk size,
      // the remainder is 1. However, this is not true, when the chunk size is 1, since in that case, the
      // remainder on division can never be 1, it is always 0.
      int mod = (limit == 1) ? 0 : 1;
      try (Scanner scanner = indexedTable.scanByIndex(Bytes.toBytes(indexColumn), startKey, stopKey)) {
        Row next;
        while ((next = scanner.next()) != null) {
          Optional<MetadataEntry> metadataEntry = parseRow(next, indexColumn, types, showHidden);
          if (!metadataEntry.isPresent()) {
            continue;
          }
          allResults.add(metadataEntry.get());

          // skip until we reach offset
          // skip if we have enough cursors
          if (allResults.size() <= offset || allResults.size() > fetchSize) {
            continue;
          }

          if (returnedResults.size() < limit) {
            returnedResults.add(metadataEntry.get());
          } else {
            if ((allResults.size() - offset) % limit == mod) {
              // add the cursor, with the namespace removed.
              String cursorWithNamespace = Bytes.toString(next.get(indexColumn));
              cursors.add(cursorWithNamespace.substring(cursorWithNamespace.indexOf(KEYVALUE_SEPARATOR) + 1));
            }
          }
        }
      }
    }
    return new SearchResults(returnedResults, cursors, allResults);
  }

  // there may not be a MetadataEntry in the row or it may for a different targetType (entityFilter),
  // so return an Optional
  private Optional<MetadataEntry> parseRow(Row rowToProcess, String indexColumn,
                                           Set<EntityTypeSimpleName> entityFilter, boolean showHidden) {
    String rowValue = rowToProcess.getString(indexColumn);
    if (rowValue == null) {
      return Optional.absent();
    }

    final byte[] rowKey = rowToProcess.getRow();
    String targetType = MdsKey.getTargetType(rowKey);

    // Filter on target type if not set to include all types
    boolean includeAllTypes = entityFilter.isEmpty() || entityFilter.contains(EntityTypeSimpleName.ALL);
    if (!includeAllTypes && !entityFilter.contains(EntityTypeSimpleName.valueOfSerializedForm(targetType))) {
      return Optional.absent();
    }

    NamespacedEntityId targetId = MdsKey.getNamespacedIdFromKey(targetType, rowKey);
    // if the entity starts with _ then skip it unless the caller choose to showHidden.
    // This is done to hide entities from Tracker. See: CDAP-7910
    if (!showHidden && targetId.getEntityName().startsWith("_")) {
      return Optional.absent();
    }
    String key = MdsKey.getMetadataKey(targetType, rowKey);
    MetadataEntry entry = getMetadata(targetId, key);
    return Optional.fromNullable(entry);
  }

  /**
   * Prepares search terms from the specified search query by
   * <ol>
   *   <li>Splitting on {@link #SPACE_SEPARATOR_PATTERN} and trimming</li>
   *   <li>Handling {@link #KEYVALUE_SEPARATOR}, so searches of the pattern key:value* can be supported</li>
   *   <li>Prepending the result with the specified namespaceId and {@link NamespaceId#SYSTEM} so the search can
   *   be restricted to entities in the specified namespace and {@link NamespaceId#SYSTEM}.</li>
   * </ol>t
   *
   * @param namespaceId the namespaceId to search in
   * @param searchQuery the user specified search query. If {@code *}, returns a singleton list containing
   *                    {@code *} which matches everything.
   * @return formatted search query which is namespaced
   */
  private Iterable<String> getSearchTerms(String namespaceId, String searchQuery) {
    List<String> searchTerms = new LinkedList<>();
    for (String term : Splitter.on(SPACE_SEPARATOR_PATTERN).omitEmptyStrings().trimResults().split(searchQuery)) {
      String formattedSearchTerm = term.toLowerCase();
      // if this is a key:value search remove  spaces around the separator too
      if (formattedSearchTerm.contains(KEYVALUE_SEPARATOR)) {
        // split the search query in two parts on first occurrence of KEYVALUE_SEPARATOR and the trim the key and value
        String[] split = formattedSearchTerm.split(KEYVALUE_SEPARATOR, 2);
        formattedSearchTerm = split[0].trim() + KEYVALUE_SEPARATOR + split[1].trim();
      }
      searchTerms.add(namespaceId + KEYVALUE_SEPARATOR + formattedSearchTerm);
      // for non-system namespaces, also add the system namespace, so entities from system namespace are surfaced
      // in the search results as well
      if (!NamespaceId.SYSTEM.getEntityName().equals(namespaceId)) {
        searchTerms.add(NamespaceId.SYSTEM.getEntityName() + KEYVALUE_SEPARATOR + formattedSearchTerm);
      }
    }
    return searchTerms;
  }

  private void write(NamespacedEntityId targetId, MetadataEntry entry, Set<Indexer> indexers) {
    String key = entry.getKey();
    MDSKey mdsValueKey = MdsKey.getMDSValueKey(targetId, key);
    Put put = new Put(mdsValueKey.getKey());

    // add the metadata value
    put.add(Bytes.toBytes(VALUE_COLUMN), Bytes.toBytes(entry.getValue()));
    indexedTable.put(put);
    storeIndexes(targetId, key, indexers, entry);
    writeHistory(targetId);
  }

  /**
   * Store indexes for a {@link MetadataEntry}
   *
   * @param targetId the {@link NamespacedEntityId} from which the metadata indexes has to be stored
   * @param metadataKey the metadata key for which the indexes are to be stored
   * @param indexers {@link Set<String>} of {@link Indexer indexers} for this {@link MetadataEntry}
   * @param metadataEntry {@link MetadataEntry} for which indexes are to be stored
   */
  private void storeIndexes(NamespacedEntityId targetId, String metadataKey, Set<Indexer> indexers,
                            MetadataEntry metadataEntry) {
    // Delete existing indexes for targetId-key
    deleteIndexes(targetId, metadataKey);

    for (Indexer indexer : indexers) {
      Set<String> indexes = indexer.getIndexes(metadataEntry);
      String indexColumn = getIndexColumn(metadataKey, indexer.getSortOrder());
      for (String index : indexes) {
        // store just the index value
        indexedTable.put(getIndexPut(targetId, metadataKey, index, indexColumn));
      }
    }
  }

  private String getIndexColumn(String key, SortInfo.SortOrder sortOrder) {
    String indexColumn = DEFAULT_INDEX_COLUMN;
    switch (sortOrder) {
      case ASC:
        switch (key) {
          case AbstractSystemMetadataWriter.ENTITY_NAME_KEY:
            indexColumn = ENTITY_NAME_INDEX_COLUMN;
            break;
          case AbstractSystemMetadataWriter.CREATION_TIME_KEY:
            indexColumn = CREATION_TIME_INDEX_COLUMN;
            break;
        }
        break;
      case DESC:
        switch (key) {
          case AbstractSystemMetadataWriter.ENTITY_NAME_KEY:
            indexColumn = INVERTED_ENTITY_NAME_INDEX_COLUMN;
            break;
          case AbstractSystemMetadataWriter.CREATION_TIME_KEY:
            indexColumn = INVERTED_CREATION_TIME_INDEX_COLUMN;
            break;
        }
        break;
    }
    return indexColumn;
  }

  /**
   * Creates a {@link Put} for the a metadata index
   *
   * @param targetId the {@link NamespacedEntityId} from which the metadata index has to be created
   * @param metadataKey the key of the metadata entry
   * @param index the index for this metadata
   * @param indexColumn the column to store the index in. This column should exist in the
   * {@link IndexedTable#INDEX_COLUMNS_CONF_KEY} property in the dataset's definition
   * @return {@link Put} which is a index row with the value to be indexed in the #indexColumn
   */
  private Put getIndexPut(NamespacedEntityId targetId, String metadataKey, String index, String indexColumn) {
    MDSKey mdsIndexKey = MdsKey.getMDSIndexKey(targetId, metadataKey, index.toLowerCase());
    String namespacedIndex = targetId.getNamespace() + KEYVALUE_SEPARATOR + index.toLowerCase();
    Put put = new Put(mdsIndexKey.getKey());
    put.add(Bytes.toBytes(indexColumn), Bytes.toBytes(namespacedIndex));
    return put;
  }

  /**
   * Snapshots the metadata for the given targetId at the given time.
   * @param targetId target id for which metadata needs snapshotting
   */
  private void writeHistory(NamespacedEntityId targetId) {
    Map<String, String> properties = getProperties(targetId);
    Set<String> tags = getTags(targetId);
    Metadata metadata = new Metadata(targetId, properties, tags);
    byte[] row = MdsHistoryKey.getMdsKey(targetId, System.currentTimeMillis()).getKey();
    indexedTable.put(row, Bytes.toBytes(HISTORY_COLUMN), Bytes.toBytes(GSON.toJson(metadata)));
  }

  /**
   * Rebuilds all the indexes in the {@link MetadataDataset} in batches.
   *
   * @param startRowKey the key of the row to start the scan for the current batch with
   * @param limit the batch size
   * @return the row key of the last row scanned in the current batch, {@code null} if there are no more rows to scan.
   */
  @Nullable
  public byte[] rebuildIndexes(@Nullable byte[] startRowKey, int limit) {
    // Now rebuild indexes for all values in the metadata dataset
    byte[] valueRowPrefix = MdsKey.getValueRowPrefix();
    // If startRow is null, start at the beginning, else start at the provided start row
    startRowKey = startRowKey == null ? valueRowPrefix : startRowKey;
    // stopRowKey will always be the last row key with the valueRowPrefix
    byte[] stopRowKey = Bytes.stopKeyForPrefix(valueRowPrefix);
    Row row;
    try (Scanner scanner = indexedTable.scan(startRowKey, stopRowKey)) {
      while ((limit > 0) && (row = scanner.next()) != null) {
        byte[] rowKey = row.getRow();
        String targetType = MdsKey.getTargetType(rowKey);
        NamespacedEntityId namespacedEntityId = MdsKey.getNamespacedIdFromKey(targetType, rowKey);
        String metadataKey = MdsKey.getMetadataKey(targetType, rowKey);
        Set<Indexer> indexers = getIndexersForKey(metadataKey);
        MetadataEntry metadataEntry = getMetadata(namespacedEntityId, metadataKey);
        if (metadataEntry == null) {
          LOG.warn("Found null metadata entry for a known metadata key {} for entity {} which has an index stored. " +
                     "Ignoring.", metadataKey, namespacedEntityId);
          continue;
        }
        // storeIndexes deletes old indexes
        storeIndexes(namespacedEntityId, metadataKey, indexers, metadataEntry);
        limit--;
      }
      Row startRowForNextBatch = scanner.next();
      if (startRowForNextBatch == null) {
        return null;
      }
      return startRowForNextBatch.getRow();
    }
  }

  /**
   * Delete all indexes in the metadata dataset.
   *
   * @param limit the number of rows (indexes) to delete
   * @return the offset at which to start deletion
   */
  public int deleteAllIndexes(int limit) {
    byte[] indexStartPrefix = MdsKey.getIndexRowPrefix();
    byte[] indexStopPrefix = Bytes.stopKeyForPrefix(indexStartPrefix);
    int count = 0;
    Row row;
    try (Scanner scanner = indexedTable.scan(indexStartPrefix, indexStopPrefix)) {
      while (count < limit && ((row = scanner.next()) != null)) {
        if (deleteIndexRow(row)) {
          count++;
        }
      }
    }
    return count;
  }

  /**
   * Returns all the {@link Indexer indexers} that apply to a specified metadata key.
   *
   * @param key the key for which {@link Indexer indexers} are required
   */
  private Set<Indexer> getIndexersForKey(String key) {
    // for known keys in system scope, return appropriate indexers
    if (MetadataScope.SYSTEM == scope && SYSTEM_METADATA_KEY_TO_INDEXERS.containsKey(key)) {
      return SYSTEM_METADATA_KEY_TO_INDEXERS.get(key);
    }
    return DEFAULT_INDEXERS;
  }

  /**
   * Deletes a row if the value in the index column is non-null. This is necessary because at least in the
   * InMemoryTable implementation, after deleting the index row, the index column still has a {@code null} value in it.
   * A {@link Scanner} on the table after the delete returns the deleted rows with {@code null} values.
   *
   * @param row the row to delete
   * @return {@code true} if the row was deleted, {@code false} otherwise
   */
  private boolean deleteIndexRow(Row row) {
    if (row.get(DEFAULT_INDEX_COLUMN) == null &&
      row.get(ENTITY_NAME_INDEX_COLUMN) == null &&
      row.get(INVERTED_ENTITY_NAME_INDEX_COLUMN) == null &&
      row.get(CREATION_TIME_INDEX_COLUMN) == null &&
      row.get(INVERTED_CREATION_TIME_INDEX_COLUMN) == null) {
      return false;
    }
    indexedTable.delete(new Delete(row.getRow()));
    return true;
  }

  @VisibleForTesting
  Scanner searchByIndex(String indexColumn, String value) {
    return indexedTable.readByIndex(Bytes.toBytes(indexColumn), Bytes.toBytes(value));
  }
}<|MERGE_RESOLUTION|>--- conflicted
+++ resolved
@@ -563,7 +563,6 @@
   public SearchResults search(String namespaceId, String searchQuery, Set<EntityTypeSimpleName> types,
                               SortInfo sortInfo, int offset, int limit, int numCursors,
                               @Nullable String cursor, boolean showHidden) {
-<<<<<<< HEAD
     if (!SortInfo.DEFAULT.equals(sortInfo)) {
       if (!"*".equals(searchQuery)) {
         throw new IllegalArgumentException("Cannot search with non-default sort with any query other than '*'");
@@ -571,11 +570,6 @@
       return searchByCustomIndex(namespaceId, types, sortInfo, offset, limit, numCursors, cursor, showHidden);
     }
     return searchByDefaultIndex(namespaceId, searchQuery, types, showHidden);
-=======
-    return SortInfo.DEFAULT.equals(sortInfo) ?
-      searchByDefaultIndex(namespaceId, searchQuery, types, showHidden) :
-      searchByCustomIndex(namespaceId, types, sortInfo, offset, limit, numCursors, cursor, showHidden);
->>>>>>> 748cc618
   }
 
   private SearchResults searchByDefaultIndex(String namespaceId, String searchQuery,
