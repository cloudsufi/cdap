--- conflicted
+++ resolved
@@ -21,11 +21,7 @@
   <parent>
     <artifactId>cdap</artifactId>
     <groupId>io.cdap.cdap</groupId>
-<<<<<<< HEAD
-    <version>6.1.0-SNAPSHOT</version>
-=======
-    <version>6.0.1-SNAPSHOT</version>
->>>>>>> b425c2d5
+    <version>6.1.0-SNAPSHOT</version>\
   </parent>
   <modelVersion>4.0.0</modelVersion>
 
