<?xml version="1.0"?>
<?xml-stylesheet type="text/xsl" href="configuration.xsl"?>
<!--
  Copyright © 2014-2015 Cask Data, Inc.

  Licensed under the Apache License, Version 2.0 (the "License"); you may not
  use this file except in compliance with the License. You may obtain a copy of
  the License at

  http://www.apache.org/licenses/LICENSE-2.0

  Unless required by applicable law or agreed to in writing, software
  distributed under the License is distributed on an "AS IS" BASIS, WITHOUT
  WARRANTIES OR CONDITIONS OF ANY KIND, either express or implied. See the
  License for the specific language governing permissions and limitations under
  the License.
  -->
<configuration>

  <!-- General Configuration -->

  <property>
    <name>hdfs.lib.dir</name>
    <value>${hdfs.namespace}/lib</value>
    <description>
      Common directory in HDFS for, among others, JAR files for coprocessors
    </description>
  </property>

  <property>
    <name>hdfs.namespace</name>
    <value>/${root.namespace}</value>
    <description>
      Root directory for HDFS files written by CDAP
    </description>
  </property>

  <property>
    <name>hdfs.user</name>
    <value>yarn</value>
    <description>
      User name for accessing HDFS
    </description>
  </property>

  <property>
    <name>local.data.dir</name>
    <value>data</value>
    <description>
      Data directory for standalone mode
    </description>
  </property>

  <property>
    <name>mapreduce.include.custom.format.classes</name>
    <value>true</value>
    <description>
      Indicates whether to include custom input/output format classes in the
      job.jar or not; if set to true, custom format classes will be added to
      the job.jar and available as part of the MapReduce system classpath
    </description>
  </property>

  <property>
    <name>mapreduce.jobclient.connect.max.retries</name>
    <value>2</value>
    <description>
      Indicates the maximum number of retries JobClient will make to
      establish a server connection when retrieving job status and history
    </description>
  </property>

  <property>
    <name>namespaces.dir</name>
    <value>namespaces</value>
    <description>
      The sub-directory of ${hdfs.namespace} in which namespaces are stored
    </description>
  </property>

  <property>
    <name>root.namespace</name>
    <value>cdap</value>
    <description>
      Root for this CDAP instance; used as the parent (or root) node for
      ZooKeeper, as the directory under which all CDAP data and metadata is
      stored in HDFS, and as the prefix for all HBase tables created by
      CDAP; must be composed of alphanumeric characters
    </description>
  </property>

  <property>
    <name>thrift.max.read.buffer</name>
    <value>16777216</value>
    <description>
      Specifies the maximum read buffer size in bytes used by the Thrift
      server; value should be set to greater than the maximum frame sent on
      the RPC channel
    </description>
  </property>

  <property>
    <name>twill.java.reserved.memory.mb</name>
    <value>250</value>
    <description>
      Reserved non-heap memory in megabytes for Apache Twill container
    </description>
  </property>

  <property>
    <name>twill.jvm.gc.opts</name>
    <value>-verbose:gc -Xloggc:&lt;LOG_DIR&gt;/gc.log -XX:+PrintGCDetails -XX:+PrintGCTimeStamps -XX:+UseGCLogFileRotation -XX:NumberOfGCLogFiles=10 -XX:GCLogFileSize=1M</value>
    <description>
      Java garbage collection options for all Apache Twill containers;
      "&lt;LOG_DIR&gt;" is the location of the log directory in the
      container; note that the special characters are replaced with entity
      equivalents so they can be included in the XML
    </description>
  </property>

  <property>
    <name>twill.no.container.timeout</name>
    <value>120000</value>
    <description>
      Amount of time in milliseconds to wait for at least one container for
      Apache Twill runnable
    </description>
  </property>

  <property>
    <name>twill.zookeeper.namespace</name>
    <value>/twill</value>
    <description>
      ZooKeeper namespace prefix for Apache Twill
    </description>
  </property>

  <property>
    <name>yarn.user</name>
    <value>yarn</value>
    <description>
      User name for running applications in YARN
    </description>
  </property>

  <property>
    <name>zookeeper.quorum</name>
    <value>127.0.0.1:2181/${root.namespace}</value>
    <description>
      ZooKeeper quorum string
    </description>
  </property>

  <property>
    <name>zookeeper.session.timeout.millis</name>
    <value>40000</value>
    <description>
      ZooKeeper session timeout in milliseconds
    </description>
  </property>


  <!-- Global Configuration -->

  <property>
    <name>dataset.unchecked.upgrade</name>
    <value>false</value>
    <description>
      By default, any changes made to existing datasets are not deployed
      when an app is redeployed; setting this value to true allows the
      dataset changes to be deployed upon app redeployment.
    </description>
  </property>

  <property>
    <name>enable.unrecoverable.reset</name>
    <value>false</value>
    <description>
      Determines if resetting CDAP should be enabled. **WARNING: Enabling
      this option makes it possible to delete all applications and data; NO
      RECOVERY IS POSSIBLE!**
    </description>
  </property>


  <!-- Applications Configuration -->

  <property>
    <name>app.artifact.dir</name>
    <value>/opt/cdap/master/artifacts</value>
    <description>
      Directory where all archives for application templates are stored
    </description>
  </property>

  <property>
    <name>app.bind.address</name>
    <value>0.0.0.0</value>
    <description>
      Host address on which the app fabric server is started
    </description>
  </property>

  <property>
    <name>app.output.dir</name>
    <value>/programs</value>
    <description>
      Directory where all archives are stored
    </description>
  </property>

  <property>
    <name>app.program.jvm.opts</name>
    <value>-XX:MaxPermSize=128M ${twill.jvm.gc.opts}</value>
    <description>
      Java options for all program containers
    </description>
  </property>

  <property>
    <name>app.program.runid.corrector.interval</name>
    <value>180</value>
    <description>
      The interval of how often the run id corrector thread will run in
      seconds; this value should be greater than 0
    </description>
  </property>

  <property>
    <name>app.temp.dir</name>
    <value>/tmp</value>
    <description>
      Temp directory
    </description>
  </property>

  <property>
    <name>app.template.dir</name>
    <value>/opt/cdap/master/templates</value>
    <description>
      Directory where all archives for application templates are stored
    </description>
  </property>

  <property>
    <name>app.template.plugin.dir</name>
    <value>${app.template.dir}/plugins</value>
    <description>
      Directory where application template plugins are stored
    </description>
    <final>true</final>
  </property>

  <property>
    <name>scheduler.max.thread.pool.size</name>
    <value>30</value>
    <description>
      Size of the scheduler thread pool
    </description>
  </property>

  <property>
    <name>workflow.token.max.size.mb</name>
    <value>30</value>
    <description>
      Maximum allowed size of a Workflow Token, in megabytes; if the
      workflow token exceeds this size, no further updates are allowed
    </description>
  </property>


  <!-- Datasets Configuration -->

  <property>
    <name>data.local.storage</name>
    <value>${local.data.dir}/ldb</value>
    <description>
      Database directory for LevelDB, used for data fabric in standalone
      mode
    </description>
  </property>

  <property>
    <name>data.local.storage.blocksize</name>
    <value>1024</value>
    <description>
      Block size in bytes for data fabric when in standalone mode
    </description>
  </property>

  <property>
    <name>data.local.storage.cachesize</name>
    <value>104857600</value>
    <description>
      Cache size in bytes for data fabric when in standalone mode
    </description>
  </property>

  <property>
    <name>data.tx.bind.address</name>
    <value>0.0.0.0</value>
    <description>
      Transaction service inet address
    </description>
  </property>

  <property>
    <name>data.tx.bind.port</name>
    <value>15165</value>
    <description>
      Transaction service bind port
    </description>
  </property>

  <property>
    <name>data.tx.client.count</name>
    <value>5</value>
    <description>
      Number of pooled instances of the transaction client
    </description>
  </property>

  <property>
    <name>data.tx.client.provider</name>
    <value>thread-local</value>
    <description>
      Provider strategy for transaction clients; valid values are "pool" and
      "thread-local"
    </description>
  </property>

  <property>
    <name>data.tx.discovery.service.name</name>
    <value>transaction</value>
    <description>
      Name in discovery service for the transaction service
    </description>
  </property>

  <property>
    <name>data.tx.hdfs.user</name>
    <value>${hdfs.user}</value>
    <description>
      User name for accessing HDFS (if not running in secure HDFS)
    </description>
  </property>

  <property>
    <name>data.tx.janitor.enable</name>
    <value>true</value>
    <description>
      Determines if the TransactionDataJanitor coprocessor is enabled on
      tables; normally should be true
    </description>
  </property>

  <property>
    <name>data.tx.max.instances</name>
    <value>${master.service.max.instances}</value>
    <description>
      Maximum number of transaction client instances
    </description>
  </property>

  <property>
    <name>data.tx.memory.mb</name>
    <value>${master.service.memory.mb}</value>
    <description>
      Memory in megabytes of the transaction clients
    </description>
  </property>

  <property>
    <name>data.tx.num.cores</name>
    <value>${master.service.num.cores}</value>
    <description>
      Maximum number of transaction client cores
    </description>
  </property>

  <property>
    <name>data.tx.num.instances</name>
    <value>1</value>
    <description>
      Requested number of transaction client instances
    </description>
  </property>

  <property>
    <name>data.tx.server.io.threads</name>
    <value>2</value>
    <description>
      Number of IO threads for the transaction service
    </description>
  </property>

  <property>
    <name>data.tx.server.threads</name>
    <value>25</value>
    <description>
      Number of threads for the transaction service
    </description>
  </property>

  <property>
    <name>data.tx.snapshot.codecs</name>
    <value>
      co.cask.cdap.data2.transaction.snapshot.SnapshotCodecV1,
      co.cask.cdap.data2.transaction.snapshot.SnapshotCodecV2,
      co.cask.tephra.snapshot.SnapshotCodecV3,
      co.cask.tephra.snapshot.SnapshotCodecV4
    </value>
    <description>
      Specifies the class names of all supported transaction state codecs
    </description>
  </property>

  <property>
    <name>data.tx.snapshot.dir</name>
    <value>${hdfs.namespace}/tx.snapshot</value>
    <description>
      Directory in HDFS used to store snapshots and logs of transaction
      state
    </description>
  </property>

  <property>
    <name>data.tx.snapshot.interval</name>
    <value>60</value>
    <description>
      Frequency of transaction snapshots in seconds
    </description>
  </property>

  <property>
    <name>data.tx.snapshot.local.dir</name>
    <value>${local.data.dir}/tx.snapshot</value>
    <description>
      Storage directory on the local filesystem of snapshot and logs of
      transaction state when in standalone mode
    </description>
  </property>

  <property>
    <name>data.tx.snapshot.retain</name>
    <value>10</value>
    <description>
      Number of transaction snapshot files to retain as backups
    </description>
  </property>

  <property>
    <name>data.tx.thrift.max.read.buffer</name>
    <value>${thrift.max.read.buffer}</value>
    <description>
      Maximum read buffer size (in bytes) used by the transaction server;
      the value should be set to something greater than the maximum frame
      sent on the RPC channel
    </description>
  </property>

  <property>
    <name>data.tx.timeout</name>
    <value>30</value>
    <description>
      Timeout value in seconds for a transaction; if the transaction is not
      finished in that time, it is marked invalid
    </description>
  </property>

  <property>
    <name>dataset.data.dir</name>
    <value>data</value>
    <description>
      Base directory for user data on the filesystem
    </description>
  </property>

  <property>
    <name>dataset.executor.container.instances</name>
    <value>1</value>
    <description>
      Number of dataset executor instances
    </description>
  </property>

  <property>
    <name>dataset.executor.max.instances</name>
    <value>${master.service.max.instances}</value>
    <description>
      Maximum number of dataset executor instances
    </description>
  </property>

  <property>
    <name>dataset.service.bind.address</name>
    <value>0.0.0.0</value>
    <description>
      Dataset service hostname
    </description>
  </property>

  <property>
    <name>dataset.service.output.dir</name>
    <value>/datasets</value>
    <description>
      Directory where all dataset modules archives are stored
    </description>
  </property>

  <property>
    <name>dataset.table.prefix</name>
    <value>${root.namespace}</value>
    <description>
      Prefix for dataset table name
    </description>
  </property>


  <!-- Explore Service Configuration -->

  <property>
    <name>explore.active.operation.timeout.secs</name>
    <value>86400</value>
    <description>
      Timeout value in seconds for an SQL operation whose result was not
      fetched completely
    </description>
  </property>

  <property>
    <name>explore.cleanup.job.schedule.secs</name>
    <value>60</value>
    <description>
      Time in seconds to schedule clean-up job to timeout operations
    </description>
  </property>

  <property>
    <name>explore.enabled</name>
    <value>false</value>
    <description>
      Determines if the CDAP Explore Service (ad-hoc SQL queries) is enabled
    </description>
  </property>

  <property>
    <name>explore.executor.container.instances</name>
    <value>1</value>
    <description>
      Number of explore executor instances
    </description>
  </property>

  <property>
    <name>explore.executor.max.instances</name>
    <value>1</value>
    <description>
      Maximum number of explore executor instances
    </description>
  </property>

  <property>
    <name>explore.inactive.operation.timeout.secs</name>
    <value>3600</value>
    <description>
      Timeout value in seconds for an SQL operation which does not have any
      more results to be fetched
    </description>
  </property>

  <property>
    <name>explore.local.data.dir</name>
    <value>${local.data.dir}/explore</value>
    <description>
      Data directory for explore service when in standalone mode
    </description>
  </property>

  <property>
    <name>explore.start.on.demand</name>
    <value>false</value>
    <description>
      Determines the start-up of the CDAP Explore Service (ad-hoc SQL
      queries); if false, the explore service starts up when CDAP is
      started; if true, the explore service will start upon the first query
      it receives
    </description>
  </property>

  <property>
    <name>explore.writes.enabled</name>
    <value>true</value>
    <description>
      Determines if writing to a table through the CDAP Explore Service (ad-
      hoc SQL queries) is enabled
    </description>
  </property>


  <!-- Gateway Configuration -->

  <property>
    <name>app.boss.threads</name>
    <value>1</value>
    <description>
      Number of Netty server boss threads
    </description>
  </property>

  <property>
    <name>app.connection.backlog</name>
    <value>20000</value>
    <description>
      Max connection backlog of CDAP-Master
    </description>
  </property>

  <property>
    <name>app.exec.threads</name>
    <value>20</value>
    <description>
      Number of Netty server executor threads
    </description>
  </property>

  <property>
    <name>app.worker.threads</name>
    <value>10</value>
    <description>
      Number of Netty server worker threads
    </description>
  </property>


  <!-- Kafka Server Configuration -->

  <property>
    <name>kafka.bind.address</name>
    <value>0.0.0.0</value>
    <description>
      Kafka server hostname address
    </description>
  </property>

  <property>
    <name>kafka.bind.port</name>
    <value>9092</value>
    <description>
      Kafka server bind port
    </description>
  </property>

  <property>
    <name>kafka.default.replication.factor</name>
    <value>1</value>
    <description>
      Kafka replication factor; used to replicate Kafka messages across
      multiple machines to prevent data loss in the event of a hardware
      failure. The recommended setting is to run at least two Kafka servers.
      If you are running two Kafka servers, set this value to 2; otherwise,
      set it to the number of Kafka servers.
    </description>
  </property>

  <property>
    <name>kafka.log.dir</name>
    <value>/tmp/kafka-logs</value>
    <description>
      Kafka log storage directory
    </description>
  </property>

  <property>
    <name>kafka.num.partitions</name>
    <value>10</value>
    <description>
      Default number of partitions for a topic
    </description>
  </property>

  <property>
    <name>kafka.zookeeper.namespace</name>
    <value>kafka</value>
    <description>
      Kafka ZooKeeper namespace
    </description>
  </property>


  <!-- Logging Configuration -->

  <property>
    <name>kafka.seed.brokers</name>
    <value>127.0.0.1:9092</value>
    <description>
      List of Kafka brokers (comma separated)
    </description>
  </property>

  <property>
    <name>log.base.dir</name>
    <value>/logs/avro</value>
    <description>
      Base log directory
    </description>
  </property>

  <property>
    <name>log.cleanup.run.interval.mins</name>
    <value>1440</value>
    <description>
      Log cleanup interval in minutes
    </description>
  </property>

  <property>
    <name>log.collection.root</name>
    <value>${local.data.dir}/logs</value>
    <description>
      Root location for collecting logs when in standalone mode
    </description>
  </property>

  <property>
    <name>log.publish.num.partitions</name>
    <value>10</value>
    <description>
      Number of Kafka partitions to publish the logs to
    </description>
  </property>

  <property>
    <name>log.retention.duration.days</name>
    <value>7</value>
    <description>
      Log file HDFS retention duration in days
    </description>
  </property>

  <property>
    <name>log.saver.max.instances</name>
    <value>${master.service.max.instances}</value>
    <description>
      Maximum number of log saver instances to run in YARN
    </description>
  </property>

  <property>
    <name>log.saver.num.instances</name>
    <value>1</value>
    <description>
      Number of log saver instances to run in YARN
    </description>
  </property>

  <property>
    <name>log.saver.run.memory.megs</name>
    <value>1024</value>
    <description>
      Memory in megabytes allocated for log saver instances to run in YARN
    </description>
  </property>

  <property>
    <name>log.saver.status.bind.address</name>
    <value>0.0.0.0</value>
    <description>
      Default inet address for binding log saver HTTP service
    </description>
  </property>


  <!-- Master Configuration -->

  <property>
    <name>http.service.boss.threads</name>
    <value>1</value>
    <description>
      Number of Netty server boss threads for master HTTP services
    </description>
  </property>

  <property>
    <name>http.service.connection.backlog</name>
    <value>20000</value>
    <description>
      Max connection backlog of master HTTP service
    </description>
  </property>

  <property>
    <name>http.service.exec.threads</name>
    <value>20</value>
    <description>
      Number of Netty server executor threads for master HTTP services
    </description>
  </property>

  <property>
    <name>http.service.worker.threads</name>
    <value>10</value>
    <description>
      Number of Netty server worker threads for master HTTP services
    </description>
  </property>

  <property>
    <name>master.service.max.instances</name>
    <value>5</value>
    <description>
      Maximum Number of Master Service Instances
    </description>
  </property>

  <property>
    <name>master.service.memory.mb</name>
    <value>512</value>
    <description>
      Size of Memory in megabytes for Master Service instance
    </description>
  </property>

  <property>
    <name>master.service.num.cores</name>
    <value>2</value>
    <description>
      Number of cores for Master Service instance
    </description>
  </property>


  <!-- Metadata Configuration -->

  <property>
    <name>metadata.service.bind.address</name>
    <value>0.0.0.0</value>
    <description>
      Default inet address for binding metadata HTTP service
    </description>
  </property>

  <property>
    <name>metadata.service.exec.threads</name>
    <value>${http.service.exec.threads}</value>
    <description>
      Number of Netty server executor threads for metadata HTTP service
    </description>
  </property>

  <property>
    <name>metadata.service.worker.threads</name>
    <value>${http.service.worker.threads}</value>
    <description>
      Number of Netty server IO worker threads for metadata HTTP service
    </description>
  </property>

  <property>
    <name>metadata.updates.kafka.topic</name>
    <value>metadata-updates</value>
    <description>
      Kafka topic to which metadata update notifications are published
    </description>
  </property>

  <property>
    <name>metadata.updates.publish.enabled</name>
    <value>true</value>
    <description>
      Determines if metadata updates will be published to Apache Kafka.
      External systems can subscribe to the Kafka topic determined by
      ${metadata.updates.kafka.topic} to receive notifications of metadata
      updates.
    </description>
  </property>


  <!-- Metrics Configuration -->

  <property>
    <name>metrics.boss.threads</name>
    <value>${http.service.boss.threads}</value>
    <description>
      Number of Netty server boss threads for metrics HTTP services
    </description>
  </property>

  <property>
    <name>metrics.connection.backlog</name>
    <value>${http.service.connection.backlog}</value>
    <description>
      Max connection backlog of metrics HTTP service
    </description>
  </property>

  <property>
    <name>metrics.data.table.retention.resolution.1.seconds</name>
    <value>7200</value>
    <description>
      Retention resolution of the 1-second resolution table in seconds;
      default retention period is 2 hours
    </description>
  </property>

  <property>
    <name>metrics.data.table.retention.resolution.3600.seconds</name>
    <value>2592000</value>
    <description>
      Retention resolution 1-hour resolution table (in seconds); default
      retention period is 30 days
    </description>
  </property>

  <property>
    <name>metrics.data.table.retention.resolution.60.seconds</name>
    <value>2592000</value>
    <description>
      Retention resolution for 1-minute resolution table (in seconds);
      default retention period is 30 days
    </description>
  </property>

  <property>
    <name>metrics.data.table.ts.rollTime.3600</name>
    <value>24</value>
    <description>
      Number of columns in a 1-hour resolution timeseries table
    </description>
  </property>

  <property>
    <name>metrics.data.table.ts.rollTime.60</name>
    <value>60</value>
    <description>
      Number of columns in a 1-minute resolution timeseries table
    </description>
  </property>

  <property>
    <name>metrics.dataset.hbase.stats.report.interval</name>
    <value>60</value>
    <description>
      Report interval for hbase stats, in seconds
    </description>
  </property>

  <property>
    <name>metrics.dataset.leveldb.stats.report.interval</name>
    <value>60</value>
    <description>
      Report interval for leveldb stats, in seconds
    </description>
  </property>

  <property>
    <name>metrics.exec.threads</name>
    <value>${http.service.exec.threads}</value>
    <description>
      Number of Netty server executor threads for metrics HTTP services
    </description>
  </property>

  <property>
    <name>metrics.kafka.partition.size</name>
    <value>10</value>
    <description>
      Number of partitions for metrics topic
    </description>
  </property>

  <property>
    <name>metrics.max.instances</name>
    <value>${master.service.max.instances}</value>
    <description>
      Maximum number of instances for the metrics service
    </description>
  </property>

  <property>
    <name>metrics.memory.mb</name>
    <value>${master.service.memory.mb}</value>
    <description>
      Memory assigned to the metrics service in megabytes
    </description>
  </property>

  <property>
    <name>metrics.num.cores</name>
    <value>${master.service.num.cores}</value>
    <description>
      Number of virtual cores for the metrics service
    </description>
  </property>

  <property>
    <name>metrics.num.instances</name>
    <value>1</value>
    <description>
      Number of instances for the metrics service
    </description>
  </property>

  <property>
    <name>metrics.processor.max.instances</name>
    <value>${master.service.max.instances}</value>
    <description>
      Maximum number of instances for Metrics Processor Service Apache Twill
      Runnable
    </description>
  </property>

  <property>
    <name>metrics.processor.memory.mb</name>
    <value>512</value>
    <description>
      Size of Memory in megabytes for Metrics Processor Service Apache Twill
      Runnable
    </description>
  </property>

  <property>
    <name>metrics.processor.num.cores</name>
    <value>1</value>
    <description>
      Number of cores for Metrics Processor Service Apache Twill Runnable
    </description>
  </property>

  <property>
    <name>metrics.processor.num.instances</name>
    <value>1</value>
    <description>
      Number of instances for Metrics Processor Service Apache Twill
      Runnable
    </description>
  </property>

  <property>
    <name>metrics.processor.status.bind.address</name>
    <value>0.0.0.0</value>
    <description>
      Default inet address for binding metrics processor HTTP service
    </description>
  </property>

  <property>
    <name>metrics.query.bind.address</name>
    <value>0.0.0.0</value>
    <description>
      Metrics query server host address
    </description>
  </property>

  <property>
    <name>metrics.query.bind.port</name>
    <value>45005</value>
    <description>
      Metrics query server bind port
    </description>
  </property>

  <property>
    <name>metrics.worker.threads</name>
    <value>${http.service.worker.threads}</value>
    <description>
      Number of Netty server worker threads for metrics HTTP services
    </description>
  </property>


  <!-- Monitor Handler Configuration -->

  <property>
    <name>monitor.handler.service.discovery.timeout.seconds</name>
    <value>1</value>
    <description>
      Timeout in seconds for service discovery used in Monitor Handler
      Service Status check
    </description>
  </property>


  <!-- Notification System Configuration -->

  <property>
    <name>notification.transport.system</name>
    <value>kafka</value>
    <description>
      Transport system used by the Notification system - can be kafka/stream
    </description>
  </property>


  <!-- Queue Configuration -->

  <property>
    <name>data.queue.config.update.interval</name>
    <value>5</value>
    <description>
      Frequency, in seconds, of updates to the queue consumer configuration
      used in evicting queue entries on flush and compaction
    </description>
  </property>

  <property>
    <name>data.queue.dequeue.tx.percent</name>
    <value>30</value>
    <description>
      Percentage of transaction time allowed to spend in dequeue; it should
      be an integer between 1-100
    </description>
  </property>

  <property>
    <name>data.queue.table.presplits</name>
    <value>16</value>
    <description>
      Number of splits in the queue table
    </description>
  </property>


  <!-- Router Configuration -->

  <property>
    <name>router.bind.address</name>
    <value>0.0.0.0</value>
    <description>
      Router server address
    </description>
  </property>

  <property>
    <name>router.bind.port</name>
    <value>10000</value>
    <description>
      Port number that the CDAP router should bind to for HTTP connections
    </description>
  </property>

  <property>
    <name>router.server.port</name>
    <value>${router.bind.port}</value>
    <description>
      Router port to which CDAP UI connects
    </description>
  </property>

  <property>
    <name>router.ssl.bind.port</name>
    <value>10443</value>
    <description>
      Port number that the CDAP router should bind to for HTTPS connections
    </description>
  </property>

  <property>
    <name>router.ssl.server.port</name>
    <value>${router.ssl.bind.port}</value>
    <description>
    </description>
  </property>

  <property>
    <name>router.ssl.webapp.bind.port</name>
    <value>20443</value>
    <description>
      Secure router listening port for webapp
    </description>
  </property>

  <property>
    <name>router.webapp.bind.port</name>
    <value>20000</value>
    <description>
      Router listening port for webapp
    </description>
  </property>

  <property>
    <name>router.webapp.enabled</name>
    <value>false</value>
    <description>
      Determines if the webapp listening service should be started at router
    </description>
  </property>


  <!-- Security Configuration -->

  <property>
    <name>cdap.master.kerberos.keytab</name>
    <value></value>
    <description>
      The full path to the Kerberos keytab file containing the CDAP Master's
      credentials
    </description>
  </property>

  <property>
    <name>cdap.master.kerberos.principal</name>
    <value></value>
    <description>
      Example: "CDAP_PRINCIPAL/_HOST@EXAMPLE.COM". The Kerberos primary user
      that should be used to login to the CDAP Master process. Substitute
      the Kerberos primary (user) for CDAP_PRINCIPAL, and your domain for
      EXAMPLE.COM. The string "_HOST" will be substituted with the local
      hostname.
    </description>
  </property>

  <property>
    <name>kerberos.auth.enabled</name>
    <value>${security.enabled}</value>
    <description>
      Determines if Kerberos authentication is enabled
    </description>
  </property>

  <property>
    <name>security.auth.server.bind.address</name>
    <value>0.0.0.0</value>
    <description>
      IP address that the CDAP Authentication Server should bind to
    </description>
  </property>

  <property>
    <name>security.auth.server.bind.port</name>
    <value>10009</value>
    <description>
      Port that the CDAP Authentication Server should bind to
    </description>
  </property>

  <property>
    <name>security.auth.server.ssl.bind.port</name>
    <value>10010</value>
    <description>
      Port to bind to for HTTPS on the CDAP Authentication Server
    </description>
  </property>

  <property>
    <name>security.authentication.basic.realmfile</name>
    <value></value>
    <description>
      Username / password file to use when basic authentication is
      configured
    </description>
  </property>

  <property>
    <name>security.authentication.handlerClassName</name>
    <value></value>
    <description>
      Name of the authentication implementation to use to validate user
      credentials
    </description>
  </property>

  <property>
    <name>security.authentication.loginmodule.className</name>
    <value></value>
    <description>
      JAAS LoginModule implementation to use when
      co.cask.security.server.JAASAuthenticationHandler is configured for
      security.authentication.handlerClassName
    </description>
  </property>

  <property>
    <name>security.authorization.enabled</name>
    <value>false</value>
    <description>
      Determines if authorization checks are enabled
    </description>
  </property>

  <property>
    <name>security.data.keyfile.path</name>
    <value>${local.data.dir}/security/keyfile</value>
    <description>
      Path to the secret key file (only used in standalone mode)
    </description>
  </property>

  <property>
    <name>security.enabled</name>
    <value>false</value>
    <description>
      Determines if authentication is enabled for CDAP; if true, all
      requests to CDAP must provide a valid access token
    </description>
  </property>

  <property>
    <name>security.realm</name>
    <value>cdap</value>
    <description>
      Authentication realm used for scoping security; this value should be
      unique for each installation of CDAP
    </description>
  </property>

  <property>
    <name>security.server.extended.token.expiration.ms</name>
    <value>604800000</value>
    <description>
      Admin tool access token expiration time in milliseconds; defaults to 1
      week (internal)
    </description>
  </property>

  <property>
    <name>security.server.maxthreads</name>
    <value>100</value>
    <description>
      Maximum number of threads that the CDAP Authentication Server should
      use for handling HTTP requests
    </description>
  </property>

  <property>
    <name>security.server.token.expiration.ms</name>
    <value>86400000</value>
    <description>
      AccessToken expiration time in milliseconds (defaults to 24 hours)
    </description>
  </property>

  <property>
    <name>security.token.digest.algorithm</name>
    <value>HmacSHA256</value>
    <description>
      Algorithm used for generating MAC of access tokens
    </description>
  </property>

  <property>
    <name>security.token.digest.key.expiration.ms</name>
    <value>3600000</value>
    <description>
      Time duration (in milliseconds) after which an active secret key used
      for signing tokens should be retired
    </description>
  </property>

  <property>
    <name>security.token.digest.keylength</name>
    <value>128</value>
    <description>
      Key length used in generating the secret keys for generating MAC of
      access tokens
    </description>
  </property>

  <property>
    <name>security.token.distributed.parent.znode</name>
    <value>/${root.namespace}/security/auth</value>
    <description>
      Parent node in ZooKeeper used for secret key distribution in
      distributed mode
    </description>
  </property>

  <property>
    <name>ssl.enabled</name>
    <value>false</value>
    <description>
      Determines if SSL is enabled
    </description>
  </property>


  <!-- Stream Configuration -->

  <property>
    <name>stream.async.queue.size</name>
    <value>100</value>
    <description>
      Queue size per async worker thread for queuing up async write request
    </description>
  </property>

  <property>
    <name>stream.async.worker.threads</name>
    <value>${stream.worker.threads}</value>
    <description>
      Number of async worker threads for handling async write request
    </description>
  </property>

  <property>
    <name>stream.base.dir</name>
    <value>/streams</value>
    <description>
      The directory root for all stream files, relative to the HDFS
      namespace
    </description>
  </property>

  <property>
    <name>stream.batch.buffer.threshold</name>
    <value>1048576</value>
    <description>
      Bytes retained in-memory before writing to a new stream file
    </description>
  </property>

  <property>
    <name>stream.bind.address</name>
    <value>0.0.0.0</value>
    <description>
      Default inet address for binding stream HTTP service
    </description>
  </property>

  <property>
    <name>stream.consumer.table.presplits</name>
    <value>16</value>
    <description>
      Number of splits for the stream consumer table
    </description>
  </property>

  <property>
    <name>stream.container.instance.id</name>
    <value>0</value>
    <description>
      Instance ID for stream service container. The actual value will be set
      at runtime by the system automatically.
    </description>
  </property>

  <property>
    <name>stream.container.instances</name>
    <value>1</value>
    <description>
      Number of YARN container instances for the stream handler
    </description>
  </property>

  <property>
    <name>stream.container.memory.mb</name>
    <value>512</value>
    <description>
      Amount of memory in megabytes for the YARN container that runs the
      stream handler
    </description>
  </property>

  <property>
    <name>stream.container.num.cores</name>
    <value>2</value>
    <description>
      Number of virtual core for the YARN container that runs the stream
      handler
    </description>
  </property>

  <property>
    <name>stream.event.ttl</name>
    <value>9223372036854775807</value>
    <description>
      Default time to live in milliseconds (Long.MAX_VALUE) for stream
      events
    </description>
  </property>

  <property>
    <name>stream.file.cleanup.period</name>
    <value>300000</value>
    <description>
      How often to run stream file cleanup process in milliseconds
    </description>
  </property>

  <property>
    <name>stream.file.prefix</name>
    <value>file</value>
    <description>
      Prefix of file name for stream file
    </description>
  </property>

  <property>
    <name>stream.index.interval</name>
    <value>10000</value>
    <description>
      Default time interval in milliseconds for emitting new index entry in
      stream file
    </description>
  </property>

  <property>
    <name>stream.instance.file.prefix</name>
    <value>${stream.file.prefix}.${stream.container.instance.id}</value>
    <description>
      Prefix of file name for stream file per writer instance
    </description>
    <final>true</final>
  </property>

  <property>
    <name>stream.notification.threshold</name>
    <value>1024</value>
    <description>
      Size of data, in megabytes, to be ingested by a stream before a
      notification is published
    </description>
  </property>

  <property>
    <name>stream.partition.duration</name>
    <value>3600000</value>
    <description>
      The default duration of a stream partition in milliseconds
    </description>
  </property>

  <property>
    <name>stream.size.schedule.polling.delay</name>
    <value>600</value>
    <description>
      Delay, in seconds, to poll a stream in a StreamSizeSchedule if no
      notification is received
    </description>
  </property>

  <property>
    <name>stream.worker.threads</name>
    <value>${http.service.worker.threads}</value>
    <description>
      Default number of IO worker threads for the stream HTTP service
    </description>
  </property>


  <!-- UI Configuration -->

  <property>
    <name>dashboard.bind.address</name>
    <value>0.0.0.0</value>
    <description>
      CDAP UI bind address
    </description>
  </property>

  <property>
    <name>dashboard.bind.port</name>
    <value>9999</value>
    <description>
      CDAP UI bind port
    </description>
  </property>

  <property>
    <name>dashboard.ssl.bind.port</name>
    <value>9443</value>
    <description>
      CDAP UI bind port for HTTPS
    </description>
  </property>

  <property>
    <name>dashboard.ssl.disable.cert.check</name>
    <value>false</value>
    <description>
      True to disable SSL certificate check from the CDAP UI
    </description>
  </property>

  <property>
    <name>router.server.address</name>
    <value>127.0.0.1</value>
    <description>
      Router address to which CDAP UI connects
    </description>
  </property>

<<<<<<< HEAD
=======
  <property>
    <name>metadata.service.bind.address</name>
    <value>0.0.0.0</value>
    <description>Default inet address for binding Metadata HTTP service</description>
  </property>

  <property>
    <name>metadata.service.worker.threads</name>
    <value>${http.service.worker.threads}</value>
    <description>Number of Netty server IO worker threads for metadata HTTP service</description>
  </property>

  <property>
    <name>metadata.service.exec.threads</name>
    <value>${http.service.exec.threads}</value>
    <description>Number of Netty server executor threads for metadata HTTP service</description>
  </property>

  <property>
    <name>metadata.updates.kafka.broker.list</name>
    <value>127.0.0.1:${kafka.bind.port}</value>
    <description>Kafka broker list to which metadata update notifications are published</description>
  </property>

  <property>
    <name>metadata.updates.kafka.topic</name>
    <value>cdap-metadata-updates</value>
    <description>Kafka topic to which metadata update notifications are published</description>
  </property>

  <property>
    <name>metadata.updates.publish.enabled</name>
    <value>false</value>
    <description>
      Determines if metadata updates will be published to Apache Kafka. External systems can subscribe to the
      Kafka topic determined by ${metadata.updates.kafka.topic} to receive notifications of metadata updates.
    </description>
  </property>

>>>>>>> 5a78360a
</configuration><|MERGE_RESOLUTION|>--- conflicted
+++ resolved
@@ -830,52 +830,6 @@
   </property>
 
 
-  <!-- Metadata Configuration -->
-
-  <property>
-    <name>metadata.service.bind.address</name>
-    <value>0.0.0.0</value>
-    <description>
-      Default inet address for binding metadata HTTP service
-    </description>
-  </property>
-
-  <property>
-    <name>metadata.service.exec.threads</name>
-    <value>${http.service.exec.threads}</value>
-    <description>
-      Number of Netty server executor threads for metadata HTTP service
-    </description>
-  </property>
-
-  <property>
-    <name>metadata.service.worker.threads</name>
-    <value>${http.service.worker.threads}</value>
-    <description>
-      Number of Netty server IO worker threads for metadata HTTP service
-    </description>
-  </property>
-
-  <property>
-    <name>metadata.updates.kafka.topic</name>
-    <value>metadata-updates</value>
-    <description>
-      Kafka topic to which metadata update notifications are published
-    </description>
-  </property>
-
-  <property>
-    <name>metadata.updates.publish.enabled</name>
-    <value>true</value>
-    <description>
-      Determines if metadata updates will be published to Apache Kafka.
-      External systems can subscribe to the Kafka topic determined by
-      ${metadata.updates.kafka.topic} to receive notifications of metadata
-      updates.
-    </description>
-  </property>
-
-
   <!-- Metrics Configuration -->
 
   <property>
@@ -1202,10 +1156,10 @@
     <name>cdap.master.kerberos.principal</name>
     <value></value>
     <description>
-      Example: "CDAP_PRINCIPAL/_HOST@EXAMPLE.COM". The Kerberos primary user
-      that should be used to login to the CDAP Master process. Substitute
-      the Kerberos primary (user) for CDAP_PRINCIPAL, and your domain for
-      EXAMPLE.COM. The string "_HOST" will be substituted with the local
+      Example: "CDAP_PRINCIPAL/_HOST@EXAMPLE.COM". The Kerberos principal
+      name that should be used to login to the CDAP Master process.
+      Substitute the Kerberos principal for CDAP_PRINCIPAL, and your domain
+      for EXAMPLE.COM. The string "_HOST" will be substituted with the local
       hostname.
     </description>
   </property>
@@ -1580,8 +1534,6 @@
     </description>
   </property>
 
-<<<<<<< HEAD
-=======
   <property>
     <name>metadata.service.bind.address</name>
     <value>0.0.0.0</value>
@@ -1621,5 +1573,4 @@
     </description>
   </property>
 
->>>>>>> 5a78360a
 </configuration>