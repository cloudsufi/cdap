/*
 * Copyright 2012-2013 Continuuity,Inc. All Rights Reserved.
 */

package com.continuuity.internal.app.runtime.flow;

import com.continuuity.api.ApplicationSpecification;
import com.continuuity.api.annotation.Async;
import com.continuuity.api.annotation.Batch;
import com.continuuity.api.annotation.HashPartition;
import com.continuuity.api.annotation.Output;
import com.continuuity.api.annotation.ProcessInput;
import com.continuuity.api.annotation.RoundRobin;
import com.continuuity.api.data.DataSet;
import com.continuuity.api.data.OperationException;
import com.continuuity.api.flow.FlowSpecification;
import com.continuuity.api.flow.FlowletConnection;
import com.continuuity.api.flow.FlowletDefinition;
import com.continuuity.api.flow.flowlet.Callback;
import com.continuuity.api.flow.flowlet.FailurePolicy;
import com.continuuity.api.flow.flowlet.FailureReason;
import com.continuuity.api.flow.flowlet.Flowlet;
import com.continuuity.api.flow.flowlet.FlowletSpecification;
import com.continuuity.api.flow.flowlet.GeneratorFlowlet;
import com.continuuity.api.flow.flowlet.InputContext;
import com.continuuity.api.flow.flowlet.OutputEmitter;
import com.continuuity.app.Id;
import com.continuuity.app.program.Program;
import com.continuuity.app.program.Type;
import com.continuuity.app.queue.QueueName;
import com.continuuity.app.queue.QueueReader;
import com.continuuity.app.queue.QueueSpecification;
import com.continuuity.app.queue.QueueSpecificationGenerator.Node;
import com.continuuity.app.runtime.ProgramController;
import com.continuuity.app.runtime.ProgramOptions;
import com.continuuity.app.runtime.ProgramRunner;
import com.continuuity.app.runtime.RunId;
import com.continuuity.common.logging.common.LogWriter;
import com.continuuity.common.logging.logback.CAppender;
import com.continuuity.data.dataset.DataSetContext;
import com.continuuity.data.operation.ttqueue.QueueConsumer;
import com.continuuity.data.operation.ttqueue.QueuePartitioner;
import com.continuuity.data.operation.ttqueue.QueueProducer;
import com.continuuity.internal.api.io.Schema;
import com.continuuity.internal.api.io.SchemaGenerator;
import com.continuuity.internal.api.io.UnsupportedTypeException;
import com.continuuity.internal.app.queue.QueueConsumerFactory;
import com.continuuity.internal.app.queue.QueueConsumerFactory.QueueInfo;
import com.continuuity.internal.app.queue.QueueReaderFactory;
import com.continuuity.internal.app.queue.RoundRobinQueueReader;
import com.continuuity.internal.app.queue.SimpleQueueSpecificationGenerator;
import com.continuuity.internal.app.runtime.AbstractProgramController;
import com.continuuity.internal.app.runtime.DataFabricFacade;
import com.continuuity.internal.app.runtime.DataFabricFacadeFactory;
import com.continuuity.internal.app.runtime.DataSets;
import com.continuuity.internal.app.runtime.InstantiatorFactory;
import com.continuuity.internal.app.runtime.MultiOutputSubmitter;
import com.continuuity.internal.app.runtime.OutputSubmitter;
import com.continuuity.internal.io.DatumWriterFactory;
import com.google.common.base.Preconditions;
import com.google.common.base.Supplier;
import com.google.common.base.Throwables;
import com.google.common.collect.ImmutableList;
import com.google.common.collect.ImmutableSet;
import com.google.common.collect.Iterables;
import com.google.common.collect.Lists;
import com.google.common.collect.Table;
import com.google.common.reflect.TypeToken;
import com.google.inject.Inject;
import org.slf4j.Logger;
import org.slf4j.LoggerFactory;

import java.lang.reflect.Field;
import java.lang.reflect.Method;
import java.lang.reflect.ParameterizedType;
import java.util.Collection;
import java.util.Iterator;
import java.util.List;
import java.util.Map;
import java.util.Set;

/**
 *
 */
public final class FlowletProgramRunner implements ProgramRunner {

  private static final Logger LOG = LoggerFactory.getLogger(FlowletProgramRunner.class);

  private final SchemaGenerator schemaGenerator;
  private final DatumWriterFactory datumWriterFactory;
  private final DataFabricFacadeFactory txAgentSupplierFactory;
  private final QueueReaderFactory queueReaderFactory;
  private volatile List<QueueConsumerSupplier> queueConsumerSuppliers;

  @Inject
  public FlowletProgramRunner(SchemaGenerator schemaGenerator, DatumWriterFactory datumWriterFactory,
                              DataFabricFacadeFactory txAgentSupplierFactory,
                              QueueReaderFactory queueReaderFactory, LogWriter logWriter) {
    this.schemaGenerator = schemaGenerator;
    this.datumWriterFactory = datumWriterFactory;
    this.txAgentSupplierFactory = txAgentSupplierFactory;
    this.queueReaderFactory = queueReaderFactory;
    CAppender.logWriter = logWriter;
    queueConsumerSuppliers = ImmutableList.of();
  }

  @Override
  public ProgramController run(Program program, ProgramOptions options) {
    try {
      // Extract and verify parameters
      String flowletName = options.getName();

      int instanceId = Integer.parseInt(options.getArguments().getOption("instanceId", "-1"));
      Preconditions.checkArgument(instanceId >= 0, "Missing instance Id");

      int instanceCount = Integer.parseInt(options.getArguments().getOption("instances", "0"));
      Preconditions.checkArgument(instanceCount > 0, "Invalid or missing instance count");

      String runIdOption = options.getArguments().getOption("runId");
      Preconditions.checkNotNull(runIdOption, "Missing runId");
      RunId runId = RunId.from(runIdOption);

      ApplicationSpecification appSpec = program.getSpecification();
      Preconditions.checkNotNull(appSpec, "Missing application specification.");

      Type processorType = program.getProcessorType();
      Preconditions.checkNotNull(processorType, "Missing processor type.");
      Preconditions.checkArgument(processorType == Type.FLOW, "Only FLOW process type is supported.");

      String processorName = program.getProgramName();
      Preconditions.checkNotNull(processorName, "Missing processor name.");

      FlowSpecification flowSpec = appSpec.getFlows().get(processorName);
      FlowletDefinition flowletDef = flowSpec.getFlowlets().get(flowletName);

      Preconditions.checkNotNull(flowletDef, "Definition missing for flowlet \"%s\"", flowletName);
      ClassLoader classLoader = program.getMainClass().getClassLoader();
      Class<? extends Flowlet> flowletClass = (Class<? extends Flowlet>)Class.forName(
                                                      flowletDef.getFlowletSpec().getClassName(),
                                                      true, classLoader);

      Preconditions.checkArgument(Flowlet.class.isAssignableFrom(flowletClass), "%s is not a Flowlet.", flowletClass);

      // Creates opex related objects
      DataFabricFacade txAgentSupplier = txAgentSupplierFactory.createDataFabricFacadeFactory(program);
      DataSetContext dataSetContext = txAgentSupplier.getDataSetContext();

      // Creates flowlet context
      final BasicFlowletContext flowletContext = new BasicFlowletContext(program, flowletName, instanceId, runId,
                                                                         instanceCount,
                                                                   DataSets.createDataSets(dataSetContext,
                                                                                           flowletDef.getDatasets()),
                                                                   flowletDef.getFlowletSpec(),
                                                                   flowletClass.isAnnotationPresent(Async.class));

      // Creates QueueSpecification
      Table<Node, String, Set<QueueSpecification>> queueSpecs =
        new SimpleQueueSpecificationGenerator(Id.Account.from(program.getAccountId()))
            .create(flowSpec);

      Flowlet flowlet = new InstantiatorFactory(false).get(TypeToken.of(flowletClass)).create();
      TypeToken<? extends Flowlet> flowletType = TypeToken.of(flowletClass);

      // Inject DataSet, OutputEmitter, Metric fields
      flowletContext.injectFields(flowlet);
      OutputSubmitter outputSubmitter = injectFields(flowlet, flowletType,
                                                     outputEmitterFactory(flowletName, flowletContext,
                                                                          flowletContext.getQueueProducer(),
                                                                          queueSpecs));

      ImmutableList.Builder<QueueConsumerSupplier> queueConsumerSupplierBuilder = ImmutableList.builder();
      Collection<ProcessSpecification> processSpecs =
        createProcessSpecification(flowletType,
                                   processMethodFactory(flowlet, flowletContext,
                                                        createSchemaCache(program),
                                                        txAgentSupplier,
                                                        outputSubmitter),
                                   processSpecificationFactory(program, queueReaderFactory,
                                                               flowletContext,
                                                               txAgentSupplier,
                                                               flowletName,
                                                               queueSpecs,
                                                               queueConsumerSupplierBuilder,
                                                               instanceCount),
                                   Lists.<ProcessSpecification>newLinkedList());
      queueConsumerSuppliers = queueConsumerSupplierBuilder.build();

      FlowletProcessDriver driver = new FlowletProcessDriver(flowlet, flowletContext, processSpecs,
                                                             createCallback(flowlet, flowletDef.getFlowletSpec()));

      LOG.info("Starting flowlet: " + flowletContext);
      driver.start();
      LOG.info("Flowlet started: " + flowletContext);

      return programController(program.getProgramName(), flowletName, flowletContext, driver);

    } catch(Exception e) {
      throw Throwables.propagate(e);
    }
  }

  private void changeInstanceCount(BasicFlowletContext flowletContext, int instanceCount) {
    flowletContext.setInstanceCount(instanceCount);
    for(QueueConsumerSupplier queueConsumerSupplier : queueConsumerSuppliers) {
      queueConsumerSupplier.updateInstanceCount(instanceCount);
    }
  }

  private ProgramController programController(String programName,
                                              final String flowletName,
                                              final BasicFlowletContext flowletContext,
                                              final FlowletProcessDriver driver) {
    return new AbstractProgramController(programName + ":" + flowletName, flowletContext.getRunId()) {
      @Override
      protected void doSuspend() throws Exception {
        LOG.info("Suspending flowlet: " + flowletContext);
        driver.suspend();
        LOG.info("Flowlet suspended: " + flowletContext);
      }

      @Override
      protected void doResume() throws Exception {
        LOG.info("Resuming flowlet: " + flowletContext);
        driver.resume();
        LOG.info("Flowlet resumed: " + flowletContext);
      }

      @Override
      protected void doStop() throws Exception {
        LOG.info("Stopping flowlet: " + flowletContext);
        driver.stopAndWait();
        LOG.info("Flowlet stopped: " + flowletContext);
      }

      @Override
      protected void doCommand(String name, Object value) throws Exception {
        Preconditions.checkState(getState() == State.SUSPENDED,
                                 "Cannot change instance count when flowlet is running.");
        if (!"instances".equals(name) || !(value instanceof Integer)) {
          return;
        }
        int instances = (Integer)value;
        LOG.info("Change flowlet instance count: " + flowletContext + ", new count is " + instances);
        changeInstanceCount(flowletContext, instances);
        LOG.info("Flowlet instance count changed: " + flowletContext + ", new count is " + instances);
      }
    };
  }

  /**
   * Injects all {@link DataSet} and {@link OutputEmitter} fields.
   *
   * @return an {@link OutputSubmitter} that encapsulate all injected {@link OutputEmitter}
   *         that are {@link OutputSubmitter} as well.
   */
  private OutputSubmitter injectFields(Flowlet flowlet,
                                       TypeToken<? extends Flowlet> flowletType,
                                       OutputEmitterFactory outputEmitterFactory) {

    ImmutableList.Builder<OutputSubmitter> outputSubmitters = ImmutableList.builder();

    // Walk up the hierarchy of flowlet class.
    for (TypeToken<?> type : flowletType.getTypes().classes()) {
      if (type.getRawType().equals(Object.class)) {
        break;
      }

      // Inject OutputEmitter fields.
      for (Field field : type.getRawType().getDeclaredFields()) {
        // Inject OutputEmitter
        if (OutputEmitter.class.equals(field.getType())) {
          TypeToken<?> outputType = TypeToken.of(((ParameterizedType)field.getGenericType())
                                                   .getActualTypeArguments()[0]);
          String outputName = field.isAnnotationPresent(Output.class) ?
            field.getAnnotation(Output.class).value() : FlowletDefinition.DEFAULT_OUTPUT;

          OutputEmitter<?> outputEmitter = outputEmitterFactory.create(outputName, outputType);
          setField(flowlet, field, outputEmitter);
          if (outputEmitter instanceof OutputSubmitter) {
            outputSubmitters.add((OutputSubmitter)outputEmitter);
          }
        }
      }
    }

    return new MultiOutputSubmitter(outputSubmitters.build());
  }

  /**
   * Creates all {@link ProcessSpecification} for the process methods of the flowlet class.
   *
   * @param flowletType Type of the flowlet class represented by {@link TypeToken}.
   * @param processMethodFactory A {@link ProcessMethodFactory} for creating {@link ProcessMethod}.
   * @param processSpecFactory A {@link ProcessSpecificationFactory} for creating {@link ProcessSpecification}.
   * @param result A {@link Collection} for storing newly created {@link ProcessSpecification}.
   * @return The same {@link Collection} as the {@code result} parameter.
   */
  private Collection<ProcessSpecification> createProcessSpecification(TypeToken<? extends Flowlet> flowletType,
                                                                      ProcessMethodFactory processMethodFactory,
                                                                      ProcessSpecificationFactory processSpecFactory,
                                                                      Collection<ProcessSpecification> result)
    throws NoSuchMethodException, OperationException {

    if (GeneratorFlowlet.class.isAssignableFrom(flowletType.getRawType())) {
      Method method = flowletType.getRawType().getMethod("generate");
      ProcessMethod generatorMethod = processMethodFactory.create(method,
                                                                  TypeToken.of(void.class),
                                                                  Schema.of(Schema.Type.NULL));
      return ImmutableList.of(processSpecFactory.create(ImmutableSet.<String>of(),
                                                        Schema.of(Schema.Type.NULL),
                                                        generatorMethod, new QueueInfo()));
    }

    // Walk up the hierarchy of flowlet class to get all process methods
    // It needs to be traverse twice because process method needs to know all output emitters.
    for (TypeToken<?> type : flowletType.getTypes().classes()) {
      if (type.getRawType().equals(Object.class)) {
        break;
      }
      // Extracts all process methods
      for (Method method : type.getRawType().getDeclaredMethods()) {
        ProcessInput processInputAnnotation = method.getAnnotation(ProcessInput.class);
        if (!method.getName().startsWith(FlowletDefinition.PROCESS_METHOD_PREFIX) && processInputAnnotation == null) {
          continue;
        }

        Set<String> inputNames;
        if (processInputAnnotation == null || processInputAnnotation.value().length == 0) {
          inputNames = ImmutableSet.of(FlowletDefinition.ANY_INPUT);
        } else {
          inputNames = ImmutableSet.copyOf(processInputAnnotation.value());
        }

        QueueInfo queueInfo;
        // Determine input queue partition type
        HashPartition hashPartition = method.getAnnotation(HashPartition.class);
        RoundRobin roundRobin = method.getAnnotation(RoundRobin.class);

<<<<<<< HEAD
        Preconditions.checkArgument(
          !(hashPartition != null && roundRobin != null),
          "%s: process() method can have either HashPartition or RoundRobin strategy to read input, not both.",
          method.getName());

        if (hashPartition != null) {
          Preconditions.checkArgument(!hashPartition.value().isEmpty(),
                                      "%s: Partition key cannot be empty when HashPartition used", method.getName());
          partitionInfo = new PartitionInfo(QueuePartitioner.PartitionerType.HASH, hashPartition.value());
=======
        if (hashPartition != null && roundRobin != null) {
          throw new IllegalArgumentException(
            String.format("%s: process() method can have either HashPartition or RoundRobin strategy to read input.",
                          method.getName())
          );
        } else if (hashPartition != null) {
          if(hashPartition.value().isEmpty()) {
            throw new IllegalArgumentException(
              String.format("%s: Partition key cannot be empty when HashPartition used", method.getName()));
          }
          queueInfo = new QueueInfo(QueuePartitioner.PartitionerType.HASH, hashPartition.value());
>>>>>>> 51457b09
        } else if (roundRobin != null) {
          queueInfo = new QueueInfo(QueuePartitioner.PartitionerType.ROUND_ROBIN);
        } else {
          queueInfo = new QueueInfo();
        }

        // Determine queue batch size, if any
        Batch batch = method.getAnnotation(Batch.class);
        if (batch != null) {
          queueInfo.setBatchMode(true);
          queueInfo.setBatchSize(batch.value());
        }

        try {
          // If batch mode then generate schema for Iterator's parameter type
          TypeToken<?> dataType = TypeToken.of(method.getGenericParameterTypes()[0]);
          if(batch != null) {
            Preconditions.checkArgument(dataType.getRawType().equals(Iterator.class), "" +
              "Batch mode without an Iterator as first parameter is not supported yet.");
            Preconditions.checkArgument(dataType.getType() instanceof ParameterizedType,
                                        "Iterator needs to be a ParameterizedType to extract type information");
            ParameterizedType pType = (ParameterizedType) dataType.getType();
            Preconditions.checkArgument(
              pType.getActualTypeArguments().length > 0,
              "Iterator does not define actual type parameters, cannot extract type information.");
            dataType = TypeToken.of(pType.getActualTypeArguments()[0]);
          }
          Schema schema = schemaGenerator.generate(dataType.getType());

          ProcessMethod processMethod = processMethodFactory.create(method, dataType, schema);
          result.add(processSpecFactory.create(inputNames, schema, processMethod, queueInfo));
        } catch (UnsupportedTypeException e) {
          throw Throwables.propagate(e);
        }
      }
    }
    Preconditions.checkArgument(!result.isEmpty(), "No process method found for " + flowletType);
    return result;
  }

  private Callback createCallback(Flowlet flowlet, FlowletSpecification flowletSpec) {
    if (flowlet instanceof Callback) {
      return (Callback)flowlet;
    }
    final FailurePolicy failurePolicy = flowletSpec.getFailurePolicy();
    return new Callback() {
      @Override
      public void onSuccess(Object input, InputContext inputContext) {
        // No-op
      }

      @Override
      public FailurePolicy onFailure(Object input, InputContext inputContext, FailureReason reason) {
        return failurePolicy;
      }
    };
  }

  private OutputEmitterFactory outputEmitterFactory(final String flowletName,
                                                    final BasicFlowletContext flowletContext,
                                                    final QueueProducer queueProducer,
                                                    final Table<Node, String, Set<QueueSpecification>> queueSpecs) {
    return new OutputEmitterFactory() {
      @Override
      public <T> OutputEmitter<T> create(String outputName, TypeToken<T> type) {
        try {
          Schema schema = schemaGenerator.generate(type.getType());
          Node flowlet = Node.flowlet(flowletName);
          for (QueueSpecification queueSpec : Iterables.concat(queueSpecs.row(flowlet).values())) {
            if (queueSpec.getQueueName().getSimpleName().equals(outputName)
                && queueSpec.getOutputSchema().equals(schema)) {
              return new DatumOutputEmitter<T>(flowletContext, queueProducer, queueSpec.getQueueName(),
                                                    schema, datumWriterFactory.create(type, schema));
            }
          }

          throw new IllegalArgumentException(String.format("No queue specification found for %s, %s",
                                                           flowletName, type));

        } catch (UnsupportedTypeException e) {
          throw Throwables.propagate(e);
        }
      }
    };
  }

  private ProcessMethodFactory processMethodFactory(final Flowlet flowlet,
                                                    final BasicFlowletContext flowletContext,
                                                    final SchemaCache schemaCache,
                                                    final DataFabricFacade txAgentSupplier,
                                                    final OutputSubmitter outputSubmitter) {
    return new ProcessMethodFactory() {
      @Override
      public ProcessMethod create(Method method, TypeToken<?> dataType, Schema schema) {
        return ReflectionProcessMethod.create(flowlet, flowletContext, method, dataType, schema,
                                              schemaCache, txAgentSupplier, outputSubmitter);


      }
    };
  }

  private ProcessSpecificationFactory
  processSpecificationFactory(final Program program,
                              final QueueReaderFactory queueReaderFactory,
                              final BasicFlowletContext flowletContext,
                              final DataFabricFacade dataFabricFacade,
                              final String flowletName,
                              final Table<Node, String, Set<QueueSpecification>> queueSpecs,
                              final ImmutableList.Builder<QueueConsumerSupplier> queueConsumerSupplierBuilder,
                              final int instanceCount) {

    return new ProcessSpecificationFactory() {
      @Override
      public ProcessSpecification create(Set<String> inputNames, Schema schema, ProcessMethod method,
                                         QueueInfo queueInfo) {
        List<QueueReader> queueReaders = Lists.newLinkedList();

        for (Map.Entry<Node, Set<QueueSpecification>> entry : queueSpecs.column(flowletName).entrySet()) {
          for (QueueSpecification queueSpec : entry.getValue()) {
            final QueueName queueName = queueSpec.getQueueName();

            if (queueSpec.getInputSchema().equals(schema)
              && (inputNames.contains(queueName.getSimpleName())
              || inputNames.contains(FlowletDefinition.ANY_INPUT))) {

              int numGroups = (entry.getKey().getType() == FlowletConnection.Type.STREAM)
                                  ? -1
                                  : getNumGroups(Iterables.concat(queueSpecs.row(entry.getKey()).values()), queueName);


              QueueConsumerSupplier consumerSupplier = new QueueConsumerSupplier(
                dataFabricFacade.createQueueConsumerFactory(
                  flowletContext.getInstanceId(),
                  flowletContext.getGroupId(),
                  flowletContext.getMetricName(),
                  queueName, queueInfo,
                  ! flowletContext.isAsyncMode()
                ),
                instanceCount);
              queueConsumerSupplierBuilder.add(consumerSupplier);
              queueReaders.add(queueReaderFactory.create(program, queueName, consumerSupplier, numGroups));
            }
          }
        }

        return new ProcessSpecification(new RoundRobinQueueReader(queueReaders), method);
      }
    };
  }

  private static final class QueueConsumerSupplier implements Supplier<QueueConsumer> {
    private final QueueConsumerFactory queueConsumerFactory;
    private volatile QueueConsumer consumer;

    public QueueConsumerSupplier(QueueConsumerFactory queueConsumerFactory, int groupSize) {
      this.queueConsumerFactory = queueConsumerFactory;
      this.consumer = queueConsumerFactory.create(groupSize);
    }

    public void updateInstanceCount(int groupSize) {
      consumer = queueConsumerFactory.create(groupSize);
    }

    @Override
    public QueueConsumer get() {
      return consumer;
    }

  }

  private int getNumGroups(Iterable<QueueSpecification> queueSpecs, QueueName queueName) {
    int numGroups = 0;
    for (QueueSpecification queueSpec : queueSpecs) {
      if (queueName.equals(queueSpec.getQueueName())) {
        numGroups++;
      }
    }
    return numGroups;
  }

  private void setField(Flowlet flowlet, Field field, Object value) {
    if (!field.isAccessible()) {
      field.setAccessible(true);
    }
    try {
      field.set(flowlet, value);
    } catch (IllegalAccessException e) {
      throw Throwables.propagate(e);
    }
  }

  private SchemaCache createSchemaCache(Program program) throws ClassNotFoundException {
    ImmutableSet.Builder<Schema> schemas = ImmutableSet.builder();

    for (FlowSpecification flowSpec : program.getSpecification().getFlows().values()) {
      for (FlowletDefinition flowletDef : flowSpec.getFlowlets().values()) {
        schemas.addAll(Iterables.concat(flowletDef.getInputs().values()));
        schemas.addAll(Iterables.concat(flowletDef.getOutputs().values()));
      }
    }

    return new SchemaCache(schemas.build(), program.getMainClass().getClassLoader());
  }

  private static interface OutputEmitterFactory {
    <T> OutputEmitter<T> create(String outputName, TypeToken<T> type);
  }

  private static interface ProcessMethodFactory {
    ProcessMethod create(Method method, TypeToken<?> dataType, Schema schema);
  }

  private static interface ProcessSpecificationFactory {
    ProcessSpecification create(Set<String> inputNames, Schema schema, ProcessMethod method,
                                QueueInfo queueInfo) throws OperationException;
  }
}<|MERGE_RESOLUTION|>--- conflicted
+++ resolved
@@ -336,7 +336,6 @@
         HashPartition hashPartition = method.getAnnotation(HashPartition.class);
         RoundRobin roundRobin = method.getAnnotation(RoundRobin.class);
 
-<<<<<<< HEAD
         Preconditions.checkArgument(
           !(hashPartition != null && roundRobin != null),
           "%s: process() method can have either HashPartition or RoundRobin strategy to read input, not both.",
@@ -345,20 +344,7 @@
         if (hashPartition != null) {
           Preconditions.checkArgument(!hashPartition.value().isEmpty(),
                                       "%s: Partition key cannot be empty when HashPartition used", method.getName());
-          partitionInfo = new PartitionInfo(QueuePartitioner.PartitionerType.HASH, hashPartition.value());
-=======
-        if (hashPartition != null && roundRobin != null) {
-          throw new IllegalArgumentException(
-            String.format("%s: process() method can have either HashPartition or RoundRobin strategy to read input.",
-                          method.getName())
-          );
-        } else if (hashPartition != null) {
-          if(hashPartition.value().isEmpty()) {
-            throw new IllegalArgumentException(
-              String.format("%s: Partition key cannot be empty when HashPartition used", method.getName()));
-          }
           queueInfo = new QueueInfo(QueuePartitioner.PartitionerType.HASH, hashPartition.value());
->>>>>>> 51457b09
         } else if (roundRobin != null) {
           queueInfo = new QueueInfo(QueuePartitioner.PartitionerType.ROUND_ROBIN);
         } else {
