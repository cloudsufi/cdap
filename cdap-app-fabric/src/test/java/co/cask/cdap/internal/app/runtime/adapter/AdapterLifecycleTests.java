/*
 * Copyright © 2015 Cask Data, Inc.
 *
 * Licensed under the Apache License, Version 2.0 (the "License"); you may not
 * use this file except in compliance with the License. You may obtain a copy of
 * the License at
 *
 * http://www.apache.org/licenses/LICENSE-2.0
 *
 * Unless required by applicable law or agreed to in writing, software
 * distributed under the License is distributed on an "AS IS" BASIS, WITHOUT
 * WARRANTIES OR CONDITIONS OF ANY KIND, either express or implied. See the
 * License for the specific language governing permissions and limitations under
 * the License.
 */

package co.cask.cdap.internal.app.runtime.adapter;

import co.cask.cdap.AppWithServices;
import co.cask.cdap.DummyBatchTemplate;
<<<<<<< HEAD
=======
import co.cask.cdap.DummyWorkerTemplate;
>>>>>>> a3492a69
import co.cask.cdap.common.conf.CConfiguration;
import co.cask.cdap.common.conf.Constants;
import co.cask.cdap.common.io.Locations;
import co.cask.cdap.internal.app.services.http.AppFabricTestBase;
import co.cask.cdap.internal.test.AppJarHelper;
import co.cask.cdap.proto.AdapterConfig;
import co.cask.cdap.templates.AdapterSpecification;
import com.google.common.collect.ImmutableMap;
import com.google.common.io.Files;
import com.google.gson.Gson;
import com.google.gson.JsonObject;
import com.google.gson.reflect.TypeToken;
import org.apache.http.HttpResponse;
import org.apache.twill.filesystem.Location;
import org.apache.twill.filesystem.LocationFactory;
import org.junit.AfterClass;
import org.junit.Assert;
import org.junit.BeforeClass;
import org.junit.Test;

import java.io.File;
import java.io.IOException;
import java.lang.reflect.Type;
import java.util.List;
import java.util.Map;

/**
 * AdapterService life cycle tests.
 */
public class AdapterLifecycleTests extends AppFabricTestBase {
  private static final Gson GSON = new Gson();
  private static final Type ADAPTER_SPEC_LIST_TYPE =
    new TypeToken<List<AdapterSpecification>>() { }.getType();
  private static LocationFactory locationFactory;
  private static File adapterDir;
  private static AdapterService adapterService;

  @BeforeClass
  public static void setup() throws Exception {
    CConfiguration conf = getInjector().getInstance(CConfiguration.class);
    locationFactory = getInjector().getInstance(LocationFactory.class);
    adapterDir = new File(conf.get(Constants.AppFabric.APP_TEMPLATE_DIR));
    setupAdapter(DummyBatchTemplate.class);
<<<<<<< HEAD
=======
    setupAdapter(DummyWorkerTemplate.class);
>>>>>>> a3492a69
    adapterService = getInjector().getInstance(AdapterService.class);
    // this is called here because the service is already started by the test base at this point
    adapterService.registerTemplates();
  }

  @AfterClass
  public static void tearDown() throws Exception {
    adapterService.stop();
  }

  @Test
  public void testBatchAdapterLifeCycle() throws Exception {
    String namespaceId = Constants.DEFAULT_NAMESPACE;
    String adapterName = "myStreamConverter";
    DummyBatchTemplate.Config config = new DummyBatchTemplate.Config("somesource", "0 0 1 1 *");
    AdapterConfig adapterConfig = new AdapterConfig("description", DummyBatchTemplate.NAME, GSON.toJsonTree(config));

    HttpResponse response = createAdapter(namespaceId, adapterName, adapterConfig);
    Assert.assertEquals(200, response.getStatusLine().getStatusCode());

    // A duplicate create request (or any other create request with the same namespace + adapterName) will result in 409
    response = createAdapter(namespaceId, adapterName, adapterConfig);
    Assert.assertEquals(409, response.getStatusLine().getStatusCode());

    response = listAdapters(namespaceId);
    Assert.assertEquals(200, response.getStatusLine().getStatusCode());
    List<AdapterSpecification> list = readResponse(response, ADAPTER_SPEC_LIST_TYPE);
    Assert.assertEquals(1, list.size());
    checkIsExpected(adapterConfig, list.get(0));

    response = getAdapter(namespaceId, adapterName);
    Assert.assertEquals(200, response.getStatusLine().getStatusCode());
    AdapterSpecification receivedAdapterConfig = readResponse(response, AdapterSpecification.class);
    checkIsExpected(adapterConfig, receivedAdapterConfig);

    List<JsonObject> deployedApps = getAppList(namespaceId);
    Assert.assertEquals(1, deployedApps.size());
    JsonObject deployedApp = deployedApps.get(0);
    Assert.assertEquals(DummyBatchTemplate.NAME, deployedApp.get("id").getAsString());

    response = getAdapterStatus(namespaceId, adapterName);
    Assert.assertEquals(200, response.getStatusLine().getStatusCode());
    String status = readResponse(response);
    Assert.assertEquals("STOPPED", status);

    response = startStopAdapter(namespaceId, adapterName, "stop");
    Assert.assertEquals(409, response.getStatusLine().getStatusCode());

    response = startStopAdapter(namespaceId, adapterName, "start");
    Assert.assertEquals(200, response.getStatusLine().getStatusCode());

    response = getAdapterStatus(namespaceId, adapterName);
    Assert.assertEquals(200, response.getStatusLine().getStatusCode());
    status = readResponse(response);
    Assert.assertEquals("STARTED", status);

    response = deleteAdapter(namespaceId, adapterName);
    Assert.assertEquals(403, response.getStatusLine().getStatusCode());

    response = startStopAdapter(namespaceId, adapterName, "stop");
    Assert.assertEquals(200, response.getStatusLine().getStatusCode());

    response = deleteAdapter(namespaceId, adapterName);
    Assert.assertEquals(200, response.getStatusLine().getStatusCode());

    response = getAdapter(namespaceId, adapterName);
    Assert.assertEquals(404, response.getStatusLine().getStatusCode());
  }

  private void checkIsExpected(AdapterConfig config, AdapterSpecification spec) {
    Assert.assertEquals(config.getDescription(), spec.getDescription());
    Assert.assertEquals(config.getTemplate(), spec.getTemplate());
    Assert.assertEquals(config.getConfig(), spec.getConfig());
  }

  @Test
  public void testRestrictUserApps() throws Exception {
    // Testing that users can not deploy an application
    HttpResponse response = deploy(AppWithServices.class, DummyBatchTemplate.NAME);
    Assert.assertEquals(400, response.getStatusLine().getStatusCode());
    String responseString = readResponse(response);
    Assert.assertTrue(String.format("Response String: %s", responseString),
                      responseString.contains("An ApplicationTemplate exists with a conflicting name."));


    // Users can not delete adapter applications
    response = doDelete(getVersionedAPIPath(String.format("apps/%s", DummyBatchTemplate.NAME),
                                            Constants.Gateway.API_VERSION_3_TOKEN,
                                            Constants.DEFAULT_NAMESPACE));
    responseString = readResponse(response);
    Assert.assertTrue(String.format("Response String: %s", responseString),
                      responseString.contains("An ApplicationTemplate exists with a conflicting name."));
    Assert.assertEquals(400, response.getStatusLine().getStatusCode());
  }

  @Test
  public void testMissingTemplateReturns404() throws Exception {
    Map<String, Object> config = ImmutableMap.<String, Object>of("field1", "someval", "field2", "otherval");
    AdapterConfig badConfig = new AdapterConfig("description", "badtemplate", GSON.toJsonTree(config));
    HttpResponse response = createAdapter(Constants.DEFAULT_NAMESPACE, "badAdapter", badConfig);
    Assert.assertEquals(404, response.getStatusLine().getStatusCode());
  }

  @Test
  public void testInvalidJsonBodyReturns400() throws Exception {
    HttpResponse response = doPut(
      String.format("%s/namespaces/%s/adapters/%s",
                    Constants.Gateway.API_VERSION_3, Constants.DEFAULT_NAMESPACE, "myadapter"), "[]");
    Assert.assertEquals(400, response.getStatusLine().getStatusCode());
  }

  @Test
  public void testNoTemplateFieldReturns400() throws Exception {
    HttpResponse response = doPut(
      String.format("%s/namespaces/%s/adapters/%s",
                    Constants.Gateway.API_VERSION_3, Constants.DEFAULT_NAMESPACE, "myadapter"), "{}");
    Assert.assertEquals(400, response.getStatusLine().getStatusCode());
  }

  @Test
  public void testInvalidConfigReturns400() throws Exception {
    // TODO: implement once adapter creation calls configureTemplate()
  }

  @Test
  public void testDeployTemplate() throws Exception {
    HttpResponse response = doPut(
      String.format("%s/namespaces/%s/templates/%s",
                    Constants.Gateway.API_VERSION_3, Constants.DEFAULT_NAMESPACE, DummyBatchTemplate.NAME), "{}");
    Assert.assertEquals(200, response.getStatusLine().getStatusCode());
    ApplicationTemplateInfo info1 = adapterService.getApplicationTemplateInfo(DummyBatchTemplate.NAME);
    response = doPut(
      String.format("%s/namespaces/%s/templates/%s",
                    Constants.Gateway.API_VERSION_3, Constants.DEFAULT_NAMESPACE, DummyBatchTemplate.NAME), "{}");
    Assert.assertEquals(200, response.getStatusLine().getStatusCode());
    ApplicationTemplateInfo info2 = adapterService.getApplicationTemplateInfo(DummyBatchTemplate.NAME);
    Assert.assertNotEquals(info1.getDescription(), info2.getDescription());
  }

  private static void setupAdapter(Class<?> clz) throws IOException {
    Location adapterJar = AppJarHelper.createDeploymentJar(locationFactory, clz);
    File destination =  new File(String.format("%s/%s", adapterDir.getAbsolutePath(), adapterJar.getName()));
    Files.copy(Locations.newInputSupplier(adapterJar), destination);
  }

  private HttpResponse createAdapter(String namespaceId, String name, AdapterConfig config) throws Exception {
    return doPut(String.format("%s/namespaces/%s/adapters/%s",
                               Constants.Gateway.API_VERSION_3, namespaceId, name), GSON.toJson(config));
  }

  private HttpResponse getAdapterStatus(String namespaceId, String name) throws Exception {
    return doGet(String.format("%s/namespaces/%s/adapters/%s/status",
                               Constants.Gateway.API_VERSION_3, namespaceId, name));
  }

  private HttpResponse listAdapters(String namespaceId) throws Exception {
    return doGet(String.format("%s/namespaces/%s/adapters",
                               Constants.Gateway.API_VERSION_3, namespaceId));
  }

  private HttpResponse getAdapter(String namespaceId, String adapterId) throws Exception {
    return doGet(String.format("%s/namespaces/%s/adapters/%s",
                               Constants.Gateway.API_VERSION_3, namespaceId, adapterId));
  }

  private HttpResponse startStopAdapter(String namespaceId, String adapterId, String action) throws Exception {
    return doPost(String.format("%s/namespaces/%s/adapters/%s/%s",
                                Constants.Gateway.API_VERSION_3, namespaceId, adapterId, action));
  }

  private HttpResponse deleteAdapter(String namespaceId, String adapterId) throws Exception {
    return doDelete(String.format("%s/namespaces/%s/adapters/%s",
                                  Constants.Gateway.API_VERSION_3, namespaceId, adapterId));
  }
}<|MERGE_RESOLUTION|>--- conflicted
+++ resolved
@@ -18,10 +18,7 @@
 
 import co.cask.cdap.AppWithServices;
 import co.cask.cdap.DummyBatchTemplate;
-<<<<<<< HEAD
-=======
 import co.cask.cdap.DummyWorkerTemplate;
->>>>>>> a3492a69
 import co.cask.cdap.common.conf.CConfiguration;
 import co.cask.cdap.common.conf.Constants;
 import co.cask.cdap.common.io.Locations;
@@ -65,10 +62,7 @@
     locationFactory = getInjector().getInstance(LocationFactory.class);
     adapterDir = new File(conf.get(Constants.AppFabric.APP_TEMPLATE_DIR));
     setupAdapter(DummyBatchTemplate.class);
-<<<<<<< HEAD
-=======
     setupAdapter(DummyWorkerTemplate.class);
->>>>>>> a3492a69
     adapterService = getInjector().getInstance(AdapterService.class);
     // this is called here because the service is already started by the test base at this point
     adapterService.registerTemplates();
