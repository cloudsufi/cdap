--- conflicted
+++ resolved
@@ -34,22 +34,6 @@
   @Nullable
   private final String author;
   @Nullable
-<<<<<<< HEAD
-  private final String author;
-  @Nullable
-  private final String description;
-
-  public ApplicationMeta(String id, ApplicationSpecification spec) {
-    this(id, spec, null, null, null);
-  }
-
-  public ApplicationMeta(String id, ApplicationSpecification spec, @Nullable String description, @Nullable Long created,
-                         @Nullable String author) {
-    this.id = id;
-    this.spec = spec;
-    this.description = description;
-    this.created = created;
-=======
   private final String description;
 
   public ApplicationMeta(String id, ApplicationSpecification spec, @Nullable String description,
@@ -58,7 +42,6 @@
     this.spec = spec;
     this.description = description;
     this.creationTimeMillis = creationTimeMillis;
->>>>>>> 826cc3a3
     this.author = author;
   }
 
@@ -90,11 +73,7 @@
       .add("id", id)
       .add("spec", ADAPTER.toJson(spec))
       .add("description", description)
-<<<<<<< HEAD
-      .add("created", created)
-=======
       .add("creationTimeMillis", creationTimeMillis)
->>>>>>> 826cc3a3
       .add("author", author)
       .toString();
   }
