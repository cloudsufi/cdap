/*
 * Copyright © 2014-2019 Cask Data, Inc.
 *
 * Licensed under the Apache License, Version 2.0 (the "License"); you may not
 * use this file except in compliance with the License. You may obtain a copy of
 * the License at
 *
 * http://www.apache.org/licenses/LICENSE-2.0
 *
 * Unless required by applicable law or agreed to in writing, software
 * distributed under the License is distributed on an "AS IS" BASIS, WITHOUT
 * WARRANTIES OR CONDITIONS OF ANY KIND, either express or implied. See the
 * License for the specific language governing permissions and limitations under
 * the License.
 */

package io.cdap.cdap.internal.app.deploy.pipeline;

import com.google.common.reflect.TypeToken;
import io.cdap.cdap.api.app.ApplicationSpecification;
import io.cdap.cdap.api.mapreduce.MapReduceSpecification;
import io.cdap.cdap.api.service.ServiceSpecification;
import io.cdap.cdap.api.service.http.HttpServiceHandlerSpecification;
import io.cdap.cdap.api.spark.SparkSpecification;
import io.cdap.cdap.app.store.Store;
import io.cdap.cdap.common.AlreadyExistsException;
import io.cdap.cdap.data2.registry.UsageRegistry;
import io.cdap.cdap.pipeline.AbstractStage;
import io.cdap.cdap.proto.id.ApplicationId;
import io.cdap.cdap.proto.id.NamespaceId;
import io.cdap.cdap.proto.id.ProgramId;
import io.cdap.cdap.security.impersonation.OwnerAdmin;

import java.io.IOException;
import java.util.Collection;

/**
 *
 */
public class ApplicationRegistrationStage extends AbstractStage<ApplicationWithPrograms> {

  private final Store store;
  private final UsageRegistry usageRegistry;
  private final OwnerAdmin ownerAdmin;

  public ApplicationRegistrationStage(Store store, UsageRegistry usageRegistry, OwnerAdmin ownerAdmin) {
    super(TypeToken.of(ApplicationWithPrograms.class));
    this.store = store;
    this.usageRegistry = usageRegistry;
    this.ownerAdmin = ownerAdmin;
  }

  @Override
  public void process(ApplicationWithPrograms input) throws Exception {
    ApplicationSpecification applicationSpecification = input.getSpecification();
    Collection<ApplicationId> allAppVersionsAppIds = store.getAllAppVersionsAppIds(input.getApplicationId());
    boolean ownerAdded = addOwnerIfRequired(input, allAppVersionsAppIds);
    ApplicationMeta meta = new ApplicationMeta(applicationSpecification.getName(), input.getSpecification(),
                                               input.getChangeSummary() == null ? null :
                                                 input.getChangeSummary().getDescription(), System.currentTimeMillis(),
                                               input.getAuthor());
    try {
<<<<<<< HEAD
      store.addApplication(input.getApplicationId(), applicationSpecification, input.getAuthor(),
                           System.currentTimeMillis(), input.getChangeSummary(), input.getParentVersion());
=======
      store.addApplication(input.getApplicationId(), meta, input.getChangeSummary() == null ? null :
        input.getChangeSummary().getParentVersion());
>>>>>>> 826cc3a3
    } catch (Exception e) {
      // if we failed to store the app spec cleanup the owner if it was added in this call
      if (ownerAdded) {
        ownerAdmin.delete(input.getApplicationId());
      }
      // propagate the exception
      throw e;
    }
    registerDatasets(input);
    emit(input);
  }

  // adds owner information for the application if this is the first version of the application
  private boolean addOwnerIfRequired(ApplicationWithPrograms input, Collection<ApplicationId> allAppVersionsAppIds)
    throws IOException, AlreadyExistsException {
    // if allAppVersionsAppIds.isEmpty() is true that means this app is an entirely new app and no other version
    // exists so we should add the owner information in owner store if one was provided
    if (allAppVersionsAppIds.isEmpty() && input.getOwnerPrincipal() != null) {
      ownerAdmin.add(input.getApplicationId(), input.getOwnerPrincipal());
      return true;
    }
    return false;
  }

  // Register dataset usage, based upon the program specifications.
  // Note that worker specifications' datasets are not registered upon app deploy because the useDataset of the
  // WorkerConfigurer is deprecated. Workers' access to datasets is aimed to be completely dynamic. Other programs are
  // moving in this direction.
  // Also, SparkSpecifications are the same in that a Spark program's dataset access is completely dynamic.
  private void registerDatasets(ApplicationWithPrograms input) {
    ApplicationSpecification appSpec = input.getSpecification();
    ApplicationId appId = input.getApplicationId();
    NamespaceId namespaceId = appId.getParent();

    for (MapReduceSpecification program : appSpec.getMapReduce().values()) {
      ProgramId programId = appId.mr(program.getName());
      for (String dataset : program.getDataSets()) {
        usageRegistry.register(programId, namespaceId.dataset(dataset));
      }
    }

    for (SparkSpecification sparkSpec : appSpec.getSpark().values()) {
      ProgramId programId = appId.spark(sparkSpec.getName());
      for (String dataset : sparkSpec.getDatasets()) {
        usageRegistry.register(programId, namespaceId.dataset(dataset));
      }
    }

    for (ServiceSpecification serviceSpecification : appSpec.getServices().values()) {
      ProgramId programId = appId.service(serviceSpecification.getName());
      for (HttpServiceHandlerSpecification handlerSpecification : serviceSpecification.getHandlers().values()) {
        for (String dataset : handlerSpecification.getDatasets()) {
          usageRegistry.register(programId, namespaceId.dataset(dataset));
        }
      }
    }
  }
}<|MERGE_RESOLUTION|>--- conflicted
+++ resolved
@@ -25,6 +25,7 @@
 import io.cdap.cdap.app.store.Store;
 import io.cdap.cdap.common.AlreadyExistsException;
 import io.cdap.cdap.data2.registry.UsageRegistry;
+import io.cdap.cdap.internal.app.store.ApplicationMeta;
 import io.cdap.cdap.pipeline.AbstractStage;
 import io.cdap.cdap.proto.id.ApplicationId;
 import io.cdap.cdap.proto.id.NamespaceId;
@@ -60,13 +61,8 @@
                                                  input.getChangeSummary().getDescription(), System.currentTimeMillis(),
                                                input.getAuthor());
     try {
-<<<<<<< HEAD
-      store.addApplication(input.getApplicationId(), applicationSpecification, input.getAuthor(),
-                           System.currentTimeMillis(), input.getChangeSummary(), input.getParentVersion());
-=======
       store.addApplication(input.getApplicationId(), meta, input.getChangeSummary() == null ? null :
         input.getChangeSummary().getParentVersion());
->>>>>>> 826cc3a3
     } catch (Exception e) {
       // if we failed to store the app spec cleanup the owner if it was added in this call
       if (ownerAdded) {
