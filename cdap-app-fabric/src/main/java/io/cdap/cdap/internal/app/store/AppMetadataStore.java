/*
 * Copyright © 2014-2020 Cask Data, Inc.
 *
 * Licensed under the Apache License, Version 2.0 (the "License"); you may not
 * use this file except in compliance with the License. You may obtain a copy of
 * the License at
 *
 * http://www.apache.org/licenses/LICENSE-2.0
 *
 * Unless required by applicable law or agreed to in writing, software
 * distributed under the License is distributed on an "AS IS" BASIS, WITHOUT
 * WARRANTIES OR CONDITIONS OF ANY KIND, either express or implied. See the
 * License for the specific language governing permissions and limitations under
 * the License.
 */

package io.cdap.cdap.internal.app.store;

import com.google.common.annotations.VisibleForTesting;
import com.google.common.base.Preconditions;
import com.google.common.collect.ImmutableList;
import com.google.common.collect.ImmutableMap;
import com.google.common.collect.Sets;
import com.google.common.reflect.TypeToken;
import com.google.gson.Gson;
import com.google.gson.GsonBuilder;
import com.google.gson.stream.JsonReader;
import com.google.gson.stream.JsonToken;
import io.cdap.cdap.api.app.ApplicationSpecification;
import io.cdap.cdap.api.artifact.ArtifactId;
import io.cdap.cdap.api.common.Bytes;
import io.cdap.cdap.api.dataset.lib.AbstractCloseableIterator;
import io.cdap.cdap.api.dataset.lib.CloseableIterator;
import io.cdap.cdap.api.workflow.WorkflowToken;
import io.cdap.cdap.app.store.ApplicationFilter;
import io.cdap.cdap.app.store.ScanApplicationsRequest;
import io.cdap.cdap.common.BadRequestException;
import io.cdap.cdap.common.app.RunIds;
import io.cdap.cdap.common.conf.Constants;
import io.cdap.cdap.internal.app.ApplicationSpecificationAdapter;
import io.cdap.cdap.internal.app.runtime.ProgramOptionConstants;
import io.cdap.cdap.internal.app.runtime.SystemArguments;
import io.cdap.cdap.internal.app.runtime.workflow.BasicWorkflowToken;
import io.cdap.cdap.proto.BasicThrowable;
import io.cdap.cdap.proto.ProgramRunCluster;
import io.cdap.cdap.proto.ProgramRunClusterStatus;
import io.cdap.cdap.proto.ProgramRunStatus;
import io.cdap.cdap.proto.ProgramType;
import io.cdap.cdap.proto.WorkflowNodeStateDetail;
import io.cdap.cdap.proto.id.ApplicationId;
import io.cdap.cdap.proto.id.DatasetId;
import io.cdap.cdap.proto.id.NamespaceId;
import io.cdap.cdap.proto.id.ProfileId;
import io.cdap.cdap.proto.id.ProgramId;
import io.cdap.cdap.proto.id.ProgramRunId;
import io.cdap.cdap.spi.data.SortOrder;
import io.cdap.cdap.spi.data.StructuredRow;
import io.cdap.cdap.spi.data.StructuredTable;
import io.cdap.cdap.spi.data.StructuredTableContext;
import io.cdap.cdap.spi.data.TableNotFoundException;
import io.cdap.cdap.spi.data.table.field.Field;
import io.cdap.cdap.spi.data.table.field.Fields;
import io.cdap.cdap.spi.data.table.field.Range;
import io.cdap.cdap.store.StoreDefinition;
import org.apache.twill.api.RunId;
import org.slf4j.Logger;
import org.slf4j.LoggerFactory;

import java.io.IOException;
import java.io.StringReader;
import java.lang.reflect.Type;
import java.util.ArrayList;
import java.util.Arrays;
import java.util.Collection;
import java.util.Collections;
import java.util.HashMap;
import java.util.HashSet;
import java.util.LinkedHashMap;
import java.util.LinkedHashSet;
import java.util.List;
import java.util.Map;
import java.util.Objects;
import java.util.Optional;
import java.util.Set;
import java.util.concurrent.TimeUnit;
import java.util.concurrent.atomic.AtomicInteger;
import java.util.function.BiConsumer;
import java.util.function.BiFunction;
import java.util.function.Consumer;
import java.util.function.Function;
import java.util.function.Predicate;
import java.util.stream.Collectors;
import javax.annotation.Nullable;

/**
 * Store for application metadata.
 *
 * This class is mostly responsible for reading and storing run records. Each program run will have several run
 * records corresponding to state changes that occur during the program run. The rowkeys are of the form:
 *
 * runRecordActive|namespace|app|version|programtype|program|inverted start time|runid
 * runRecordCompleted|namespace|app|version|programtype|program|inverted start time|runid
 *
 * The run count will have the row key of format:
 * runRecordCount|namespace|app|version|programtype|program
 *
 * These rows get deleted whenever state changes, with a new record written on top. In addition, workflow node state
 * is stored as:
 *
 * wns|namespace|app|version|programtype|program|runid|nodeid
 *
 * Workflow node state is updated whenever program state is updated
 * and we notice that the program belongs to a workflow.
 */
public class AppMetadataStore {

  public static final String WORKFLOW_RUNID = "workflowrunid";
  static final DatasetId APP_META_INSTANCE_ID = NamespaceId.SYSTEM.dataset(Constants.AppMetaStore.TABLE);

  private static final Logger LOG = LoggerFactory.getLogger(AppMetadataStore.class);
  private static final Gson GSON = ApplicationSpecificationAdapter.addTypeAdapters(new GsonBuilder()).create();
  private static final Type MAP_STRING_STRING_TYPE = new TypeToken<Map<String, String>>() { }.getType();

  private static final String TYPE_RUN_RECORD_ACTIVE = "runRecordActive";

  private static final String TYPE_RUN_RECORD_COMPLETED = "runRecordCompleted";

  private static final String TYPE_COUNT = "runRecordCount";
  private static final String TYPE_RUN_RECORD_UPGRADE_COUNT = "runRecordUpgradeCount";
  private static final String SMALLEST_POSSIBLE_STRING = "";

  private static final Map<ProgramRunStatus, String> STATUS_TYPE_MAP = ImmutableMap.<ProgramRunStatus, String>builder()
    .put(ProgramRunStatus.PENDING, TYPE_RUN_RECORD_ACTIVE)
    .put(ProgramRunStatus.STARTING, TYPE_RUN_RECORD_ACTIVE)
    .put(ProgramRunStatus.RUNNING, TYPE_RUN_RECORD_ACTIVE)
    .put(ProgramRunStatus.SUSPENDED, TYPE_RUN_RECORD_ACTIVE)
    .put(ProgramRunStatus.STOPPING, TYPE_RUN_RECORD_ACTIVE)
    .put(ProgramRunStatus.COMPLETED, TYPE_RUN_RECORD_COMPLETED)
    .put(ProgramRunStatus.KILLED, TYPE_RUN_RECORD_COMPLETED)
    .put(ProgramRunStatus.FAILED, TYPE_RUN_RECORD_COMPLETED)
    .put(ProgramRunStatus.REJECTED, TYPE_RUN_RECORD_COMPLETED)
    .build();

  private final StructuredTableContext context;
  private StructuredTable applicationSpecificationTable;
  private StructuredTable workflowNodeStateTable;
  private StructuredTable runRecordsTable;
  private StructuredTable workflowsTable;
  private StructuredTable programCountsTable;
  private StructuredTable subscriberStateTable;

  /**
   * Static method for creating an instance of {@link AppMetadataStore}.
   */
  public static AppMetadataStore create(StructuredTableContext context) {
    return new AppMetadataStore(context);
  }

  private AppMetadataStore(StructuredTableContext context) {
    this.context = context;
  }

  private StructuredTable getApplicationSpecificationTable() {
    try {
      if (applicationSpecificationTable == null) {
        applicationSpecificationTable = context.getTable(StoreDefinition.AppMetadataStore.APPLICATION_SPECIFICATIONS);
      }
    } catch (TableNotFoundException e) {
      throw new RuntimeException(e);
    }
    return applicationSpecificationTable;
  }

  private StructuredTable getWorkflowNodeStateTable() {
    try {
      if (workflowNodeStateTable == null) {
        workflowNodeStateTable = context.getTable(StoreDefinition.AppMetadataStore.WORKFLOW_NODE_STATES);
      }
    } catch (TableNotFoundException e) {
      throw new RuntimeException(e);
    }
    return workflowNodeStateTable;
  }

  private StructuredTable getRunRecordsTable() {
    try {
      if (runRecordsTable == null) {
        runRecordsTable = context.getTable(StoreDefinition.AppMetadataStore.RUN_RECORDS);
      }
    } catch (TableNotFoundException e) {
      throw new RuntimeException(e);
    }
    return runRecordsTable;
  }

  private StructuredTable getWorkflowsTable() {
    try {
      if (workflowsTable == null) {
        workflowsTable = context.getTable(StoreDefinition.AppMetadataStore.WORKFLOWS);
      }
    } catch (TableNotFoundException e) {
      throw new RuntimeException(e);
    }
    return workflowsTable;
  }

  private StructuredTable getProgramCountsTable() {
    try {
      if (programCountsTable == null) {
        programCountsTable = context.getTable(StoreDefinition.AppMetadataStore.PROGRAM_COUNTS);
      }
    } catch (TableNotFoundException e) {
      throw new RuntimeException(e);
    }
    return programCountsTable;
  }

  private StructuredTable getSubscriberStateTable() {
    try {
      if (subscriberStateTable == null) {
        subscriberStateTable = context.getTable(StoreDefinition.AppMetadataStore.SUBSCRIBER_STATES);
      }
    } catch (TableNotFoundException e) {
      throw new RuntimeException(e);
    }
    return subscriberStateTable;
  }

  @Nullable
  public ApplicationMeta getApplication(ApplicationId appId) throws IOException {
    return getApplication(appId.getNamespace(), appId.getApplication(), appId.getVersion());
  }

  @Nullable
  public ApplicationMeta getApplication(String namespaceId, String appId, String versionId) throws IOException {
    List<Field<?>> fields = getApplicationPrimaryKeys(namespaceId, appId, versionId);
    return getApplicationSpecificationTable().read(fields)
      .map(r -> new ApplicationMeta(GSON.fromJson(r.getString(StoreDefinition.AppMetadataStore.APPLICATION_DATA_FIELD),
                                                  ApplicationMeta.class).getId(), GSON.fromJson(r.getString(
        StoreDefinition.AppMetadataStore.APPLICATION_DATA_FIELD), ApplicationMeta.class).getSpec(),
                                    r.getString(StoreDefinition.AppMetadataStore.CHANGE_SUMMARY_FIELD),
                                    r.getLong(StoreDefinition.AppMetadataStore.CREATION_TIME_FIELD),
                                    r.getString(StoreDefinition.AppMetadataStore.AUTHOR_FIELD)))
      .orElse(null);
  }

  /**
   * Scans applications. Allows to optionally set namespace / filters and implement pagination. For pagination
   * set {@link ScanApplicationsRequest#getScanFrom()} to the last application id of the previous page.
   *
   * @param request parameters defining filters and sorting
   * @param func a {@link Function} to consume application metadata entries generated by the scan. The boolean
   *             value returned is {@code true}, the scan will continue; otherwise the scan will stop and return.
   *             Note that the parameter is a {@link Map.Entry} to allow lazy deserialization of
   *             {@link ApplicationMeta} and it should not be replaced with {@link BiFunction}.
   * @see ScanApplicationsRequest#builder(ScanApplicationsRequest) to create a next page / batch request
   * @throws IOException if failed to scan the storage
   */
  public void scanApplications(ScanApplicationsRequest request,
                               Function<Map.Entry<ApplicationId, ApplicationMeta>, Boolean> func)
    throws IOException {

    Range.Bound startBound = Range.Bound.INCLUSIVE;
    Collection<Field<?>> startFields = request.getNamespaceId() == null ? Collections.emptyList() :
      Collections.singletonList(Fields.stringField(
        StoreDefinition.AppMetadataStore.NAMESPACE_FIELD,
        request.getNamespaceId().getNamespace()));
    Range.Bound endBound = Range.Bound.INCLUSIVE;
    Collection<Field<?>> endFields = startFields;

    if (request.getScanFrom() != null) {
      if (request.getNamespaceId() != null &&
        !request.getNamespaceId().equals(request.getScanFrom().getNamespaceId())) {
        throw new IllegalArgumentException("Requested to start scan from application " + request.getScanFrom() +
          " that is outside of scan namespace " + request.getNamespaceId()
        );
      }
      startBound = Range.Bound.EXCLUSIVE;
      startFields = getApplicationPrimaryKeys(request.getScanFrom());
    }
    if (request.getScanTo() != null) {
      if (request.getNamespaceId() != null &&
        !request.getNamespaceId().equals(request.getScanTo().getNamespaceId())) {
        throw new IllegalArgumentException("Requested to finish scan at application " + request.getScanTo() +
                                             " that is outside of scan namespace " + request.getNamespaceId()
        );
      }
      endBound = Range.Bound.EXCLUSIVE;
      endFields = getApplicationPrimaryKeys(request.getScanTo());
    }

    Range range;
    if (request.getSortOrder() == SortOrder.ASC) {
      range = Range.create(startFields, startBound, endFields, endBound);
    } else {
      range = Range.create(endFields, endBound, startFields, startBound);
    }

    //As of now this is where we push filter to. it does not go to the StructuredTable,
    //but we don't deserialize ApplicationMeta unless needed
    Predicate<AppScanEntry> scanEntryPredicate = e -> true;
    for (ApplicationFilter filter: request.getFilters()) {
      if (filter instanceof ApplicationFilter.ApplicationIdFilter) {
        scanEntryPredicate = scanEntryPredicate.and(
          e -> ((ApplicationFilter.ApplicationIdFilter) filter).test(e.getKey()));
      } else if (filter instanceof ApplicationFilter.ArtifactIdFilter) {
        scanEntryPredicate = scanEntryPredicate.and(
          e -> ((ApplicationFilter.ArtifactIdFilter) filter).test(e.getValue().getSpec().getArtifactId()));
      } else {
        throw new UnsupportedOperationException("Application filter " + filter + " is not supported");
      }
    }

    StructuredTable table = getApplicationSpecificationTable();
    int limit = request.getLimit();
    try (CloseableIterator<StructuredRow> iterator = table.scan(range, Integer.MAX_VALUE, request.getSortOrder())) {
      boolean keepScanning = true;
      while (iterator.hasNext() && keepScanning && limit > 0) {
        StructuredRow row = iterator.next();
        AppScanEntry scanEntry = new AppScanEntry(row);
        if (scanEntryPredicate.test(scanEntry)) {
          keepScanning = func.apply(scanEntry);
          limit--;
        }
      }
    }
  }

  public List<ApplicationMeta> getAllApplications(String namespaceId) throws IOException {
    return
      scanWithRange(
        getNamespaceRange(namespaceId),
        ApplicationMeta.class,
        getApplicationSpecificationTable(),
        StoreDefinition.AppMetadataStore.APPLICATION_DATA_FIELD);
  }

  public long getApplicationCount() throws IOException {
    // Get number of applications where namespace != SYSTEM (exclude system applications)
    Collection<Field<?>> fields = ImmutableList.of(Fields.stringField(StoreDefinition.AppMetadataStore.NAMESPACE_FIELD,
                                                                      NamespaceId.SYSTEM.getNamespace()));
    // Return count of ranges [empty, SYSTEM) and (SYSTEM, empty)
    Collection<Range> ranges = Arrays.asList(Range.create(null, Range.Bound.INCLUSIVE, fields,
                                                          Range.Bound.EXCLUSIVE),
                                             Range.create(fields, Range.Bound.EXCLUSIVE, null,
                                                          Range.Bound.INCLUSIVE));
    return getApplicationSpecificationTable().count(ranges);
  }

<<<<<<< HEAD
  public List<ApplicationMeta> getLatest(String namespaceId, String appName) throws IOException {
    // TODO: Querying the table on latest = true.
    return scanWithRange(
      getNamespaceAndApplicationRange(namespaceId, appName),
=======
  public List<ApplicationMeta> getLatest(NamespaceId namespaceId, String appName) throws IOException {
    // TODO: change this to filter by range of primary prefix key and index
    return scanWithRange(
      getNamespaceAndApplicationRange(namespaceId.getNamespace(), appName),
>>>>>>> 826cc3a3
      ApplicationMeta.class,
      getApplicationSpecificationTable(),
      StoreDefinition.AppMetadataStore.APPLICATION_DATA_FIELD);
  }

  public List<ApplicationMeta> getAllAppVersions(String namespaceId, String appId) throws IOException {
    return scanWithRange(
      getNamespaceAndApplicationRange(namespaceId, appId),
      ApplicationMeta.class,
      getApplicationSpecificationTable(),
      StoreDefinition.AppMetadataStore.APPLICATION_DATA_FIELD);
  }

  public List<ApplicationId> getAllAppVersionsAppIds(String namespaceId, String appId) throws IOException {
    List<ApplicationId> appIds = new ArrayList<>();
    try (CloseableIterator<StructuredRow> iterator =
           getApplicationSpecificationTable().scan(getNamespaceAndApplicationRange(namespaceId, appId),
                                                   Integer.MAX_VALUE)) {
      while (iterator.hasNext()) {
        appIds.add(getApplicationIdFromRow(iterator.next()));
      }
    }
    return appIds;
  }

  /**
   * Gets the {@link ApplicationMeta} for the given set of {@link ApplicationId}.
   *
   * @param appIds set of application id to read
   * @return a {@link Map} from {@link ApplicationId} to the corresponding {@link ApplicationMeta}. There will be
   *         no entry for application that doesn't exist
   * @throws IOException if failed to read metadata
   */
  public Map<ApplicationId, ApplicationMeta> getApplicationsForAppIds(Collection<ApplicationId> appIds)
    throws IOException {
    Map<ApplicationId, ApplicationMeta> result = new HashMap<>();
    List<List<Field<?>>> multiKeys = new ArrayList<>();
    for (ApplicationId appId: appIds) {
      multiKeys.add(getApplicationPrimaryKeys(appId));
    }

    for (StructuredRow row : getApplicationSpecificationTable().multiRead(multiKeys)) {
      ApplicationId appId = getApplicationIdFromRow(row);
      result.put(appId, GSON.fromJson(row.getString(StoreDefinition.AppMetadataStore.APPLICATION_DATA_FIELD),
                                      ApplicationMeta.class));
    }

    return result;
  }

  /**
   * Filter the given set of programs and return those that exist.
   *
   * @param programIds the set of program ids to filter
   * @return the set of program ids that exist
   * @throws IOException if failed to read metadata
   */
  public Set<ProgramId> filterProgramsExistence(Collection<ProgramId> programIds) throws IOException {
    Set<ApplicationId> appIds = programIds.stream().map(ProgramId::getParent).collect(Collectors.toSet());
    List<List<Field<?>>> multiKeys = new ArrayList<>();
    for (ApplicationId appId: appIds) {
      multiKeys.add(getApplicationPrimaryKeys(appId));
    }

    Set<ProgramId> existingPrograms = new HashSet<>();
    for (StructuredRow row : getApplicationSpecificationTable().multiRead(multiKeys)) {
      ApplicationId appId = getApplicationIdFromRow(row);
      String appMeta = row.getString(StoreDefinition.AppMetadataStore.APPLICATION_DATA_FIELD);
      if (appMeta == null) {
        throw new IOException("Missing application metadata for application " + appId);
      }
      try (JsonReader reader = new JsonReader(new StringReader(appMeta))) {
        reader.beginObject();
        while (reader.peek() != JsonToken.END_OBJECT) {
          String name = reader.nextName();
          if (name.equals("spec")) {
            existingPrograms.addAll(ApplicationSpecificationAdapter.getProgramIds(appId, reader));
          } else {
            reader.skipValue();
          }
        }
        reader.endObject();
      }
    }
    return programIds.stream().filter(existingPrograms::contains).collect(Collectors.toSet());
  }


  public void writeApplication(String namespaceId, String appId, String versionId, ApplicationSpecification spec,
<<<<<<< HEAD
                               @Nullable Long created, @Nullable String author, @Nullable String changeSummary,
                               @Nullable Boolean latest)
    throws IOException {
    writeApplicationSerialized(namespaceId, appId, versionId, GSON.toJson(new ApplicationMeta(appId, spec)), created,
                               author, changeSummary, latest);
=======
                                long creationTimeMillis, @Nullable String author, @Nullable String changeSummary)
    throws IOException {
    writeApplicationSerialized(namespaceId, appId, versionId, GSON.toJson(new ApplicationMeta(appId, spec,
                                                                                              changeSummary,
                                                                                              creationTimeMillis,
                                                                                              author))
      , creationTimeMillis, author, changeSummary);
>>>>>>> 826cc3a3
  }

  public void createApplicationVersion(ApplicationId id, ApplicationMeta meta, @Nullable String parentVersion)
    throws IOException, BadRequestException {
    // Fetch the latest version
    ApplicationMeta latest = getLatest(id.getNamespaceId(), id.getApplication()).stream().findAny().orElse(null);
    //  If latest is null and app exists (legacy versions) then fetch -SNAPSHOT app
    if (latest == null) {
      latest = getApplication(id.getNamespace(), id.getApplication(), ApplicationId.DEFAULT_VERSION);
    }
    // If -SNAPSHOT version does not exist, return the app corresponding to the smallest version-id string
    if (latest == null) {
      latest = getAllAppVersions(id.getNamespace(), id.getApplication()).stream().findFirst().orElse(null);
    }

    if (!deployAppAllowed(parentVersion, latest)) {
      throw new BadRequestException("Can't deploy the application because the parent version is not the " +
                                                                    "latest.");
    }
    // When the app does not exist -it is not an edit).
    if (latest != null) {
      List<Field<?>> fields = getApplicationPrimaryKeys(id.getNamespace(), id.getApplication(),
                                                        latest.getSpec().getAppVersion());
      fields.add(Fields.stringField(StoreDefinition.AppMetadataStore.LATEST_FIELD, "false"));
      getApplicationSpecificationTable().upsert(fields);
    }
    // Add a new version of the app
    writeApplication(id.getNamespace(), id.getApplication(), id.getVersion(), meta.getSpec(),
                     meta.getCreationTimeMillis(), meta.getAuthor(), meta.getDescription());
  }

  /**
   * To determine whether the app is allowed to be deployed:
   * Do not deploy when the parent version is not the latest.
   *
   * @param parentVersion the version of the application from which the app is deployed
   * @param latest the application meta of the latest version
   * @return whether the app version is allowed to be deployed
   */
  private boolean deployAppAllowed(@Nullable String parentVersion, @Nullable ApplicationMeta latest)  {
    if (parentVersion == null || parentVersion.isEmpty()) {
      return true;
    }
    // App does not exist
    if (latest == null || latest.getSpec() == null) {
      // parent version should be null when the app does not exist
      return parentVersion == null || parentVersion.isEmpty();
    }
    String latestVersion = latest.getSpec().getAppVersion();
    // If latest version is the parent version then we allow deploy
    return latestVersion.equals(parentVersion);
  }

  

  public void deleteApplication(String namespaceId, String appId, String versionId)
    throws IOException {
    List<Field<?>> fields = getApplicationPrimaryKeys(namespaceId, appId, versionId);
    getApplicationSpecificationTable().delete(fields);
  }

  public void deleteApplications(String namespaceId)
    throws IOException {
    getApplicationSpecificationTable().deleteAll(getNamespaceRange(namespaceId));
  }

  public void updateAppSpec(ApplicationId appId, ApplicationSpecification spec) throws IOException {
    if (LOG.isTraceEnabled()) {
      LOG.trace("App spec to be updated: id: {}: spec: {}", appId, GSON.toJson(spec));
    }
    ApplicationMeta existing = getApplication(appId);

    if (existing == null) {
      throw new IllegalArgumentException("Application " + appId + " does not exist");
    }

    if (LOG.isTraceEnabled()) {
      LOG.trace("Application {} exists in mds with specification {}", appId, GSON.toJson(existing));
    }
<<<<<<< HEAD
    ApplicationMeta updated = new ApplicationMeta(existing.getId(), spec);
    writeApplicationSerialized(appId.getNamespace(), appId.getApplication(), appId.getVersion(), GSON.toJson(updated),
                               null, updated.getAuthor(), null, false);
=======
    // creation time cannot be null  - will be written to app-spec but won't be added to table
    ApplicationMeta updated = new ApplicationMeta(existing.getId(), spec, null, System.currentTimeMillis(),
                                                  null);
    updateApplicationSerialized(appId.getNamespace(), appId.getApplication(), appId.getVersion(), GSON.toJson(updated));
>>>>>>> 826cc3a3
  }

  /**
   * Return the {@link List} of {@link WorkflowNodeStateDetail} for a given Workflow run.
   */
  public List<WorkflowNodeStateDetail> getWorkflowNodeStates(ProgramRunId workflowRunId) throws IOException {
    return scanWithRange(
      Range.singleton(getProgramRunPrimaryKeys(workflowRunId)),
      WorkflowNodeStateDetail.class,
      getWorkflowNodeStateTable(),
      StoreDefinition.AppMetadataStore.NODE_STATE_DATA);
  }

  /**
   * This method is called to associate node state of custom action with the Workflow run.
   *
   * @param workflowRunId the run for which node state is to be added
   * @param nodeStateDetail node state details to be added
   */
  public void addWorkflowNodeState(ProgramRunId workflowRunId,
                                   WorkflowNodeStateDetail nodeStateDetail) throws IOException {
    List<Field<?>> fields = getWorkflowPrimaryKeys(workflowRunId, nodeStateDetail.getNodeId());
    writeToStructuredTableWithPrimaryKeys(fields, nodeStateDetail, getWorkflowNodeStateTable(),
                                          StoreDefinition.AppMetadataStore.NODE_STATE_DATA);
  }

  private void addWorkflowNodeState(ProgramRunId programRunId, Map<String, String> systemArgs,
                                    ProgramRunStatus status,
                                    @Nullable BasicThrowable failureCause, byte[] sourceId) throws IOException {
    String workflowNodeId = systemArgs.get(ProgramOptionConstants.WORKFLOW_NODE_ID);
    String workflowName = systemArgs.get(ProgramOptionConstants.WORKFLOW_NAME);
    String workflowRun = systemArgs.get(ProgramOptionConstants.WORKFLOW_RUN_ID);

    ApplicationId appId = programRunId.getParent().getParent();
    ProgramRunId workflowRunId = appId.workflow(workflowName).run(workflowRun);

    // Get the run record of the Workflow which started this program
    List<Field<?>> runRecordFields = getProgramRunInvertedTimeKey(TYPE_RUN_RECORD_ACTIVE, workflowRunId,
                                                                  RunIds.getTime(workflowRun, TimeUnit.SECONDS));

    RunRecordDetail record = getRunRecordsTable().read(runRecordFields)
      .map(AppMetadataStore::deserializeRunRecordMeta)
      .orElse(null);

    // If the workflow is gone, just ignore the update
    if (record == null) {
      return;
    }

    List<Field<?>> primaryKeys = getWorkflowPrimaryKeys(workflowRunId, workflowNodeId);
    WorkflowNodeStateDetail nodeState = getWorkflowNodeStateTable().read(primaryKeys)
      .map(r -> r.getString(StoreDefinition.AppMetadataStore.NODE_STATE_DATA))
      .map(f -> GSON.fromJson(f, WorkflowNodeStateDetail.class))
      .orElse(null);

    // Update the workflow node state table if
    // - the program state is STARTING (if there is an existing record,
    //                                  this means this is from a latter attempt of the same node)
    // - the node state does not exist or
    // - the program runId is the same as the existing workflow state
    if (status == ProgramRunStatus.STARTING
        || nodeState == null
        || programRunId.getRun().equals(nodeState.getRunId())) {
      WorkflowNodeStateDetail nodeStateDetail = new WorkflowNodeStateDetail(workflowNodeId,
                                                                            ProgramRunStatus.toNodeStatus(status),
                                                                            programRunId.getRun(), failureCause);
      writeToStructuredTableWithPrimaryKeys(primaryKeys, nodeStateDetail, getWorkflowNodeStateTable(),
                                            StoreDefinition.AppMetadataStore.NODE_STATE_DATA);

      // Update the parent Workflow run record by adding node id and program run id in the properties
      Map<String, String> properties = new HashMap<>(record.getProperties());
      properties.put(workflowNodeId, programRunId.getRun());
      writeToStructuredTableWithPrimaryKeys(
        runRecordFields, RunRecordDetail.builder(record).setProperties(properties).setSourceId(sourceId).build(),
        getRunRecordsTable(), StoreDefinition.AppMetadataStore.RUN_RECORD_DATA);
    }
  }

  /**
   * Record that the program run is provisioning compute resources for the run. If the current status has
   * a higher source id, this call will be ignored.
   *
   * @param programRunId program run
   * @param runtimeArgs runtime arguments
   * @param systemArgs system arguments
   * @param sourceId unique id representing the source of program run status, such as the message id of the program
   *                 run status notification in TMS. The source id must increase as the recording time of the program
   *                 run status increases, so that the attempt to persist program run status older than the existing
   *                 program run status will be ignored
   * @param artifactId artifact id of the program's application -
   *                   its null only for older messages that were not processed before upgrading to 5.0
   * @return {@link ProgramRunClusterStatus#PROVISIONING} if it is successfully persisted, {@code null} otherwise.
   */
  @Nullable
  public RunRecordDetail recordProgramProvisioning(ProgramRunId programRunId, Map<String, String> runtimeArgs,
                                                   Map<String, String> systemArgs, byte[] sourceId,
                                                   @Nullable ArtifactId artifactId)
    throws IOException {
    long startTs = RunIds.getTime(programRunId.getRun(), TimeUnit.SECONDS);
    if (startTs == -1L) {
      LOG.error("Ignoring unexpected request to record provisioning state for program run {} that does not have " +
                  "a timestamp in the run id.", programRunId);
      return null;
    }

    RunRecordDetail existing = getRun(programRunId);
    // for some reason, there is an existing run record.
    if (existing != null) {
      LOG.error("Ignoring unexpected request to record provisioning state for program run {} that has an existing "
                  + "run record in run state {} and cluster state {}.",
                programRunId, existing.getStatus(), existing.getCluster().getStatus());
      return null;
    }

    Optional<ProfileId> profileId = SystemArguments.getProfileIdFromArgs(programRunId.getNamespaceId(), systemArgs);
    if (!profileId.isPresent()) {
      LOG.error("Ignoring unexpected request to record provisioning state for program run {} that does not have "
                  + "a profile assigned to it.", programRunId);
      return null;
    }

    ProgramRunCluster cluster = new ProgramRunCluster(ProgramRunClusterStatus.PROVISIONING, null, null);
    RunRecordDetail meta = RunRecordDetail.builder()
      .setProgramRunId(programRunId)
      .setStartTime(startTs)
      .setStatus(ProgramRunStatus.PENDING)
      .setProperties(getRecordProperties(systemArgs, runtimeArgs))
      .setSystemArgs(systemArgs)
      .setCluster(cluster)
      .setProfileId(profileId.get())
      .setPeerName(systemArgs.get(ProgramOptionConstants.PEER_NAME))
      .setSourceId(sourceId)
      .setArtifactId(artifactId)
      .setPrincipal(systemArgs.get(ProgramOptionConstants.PRINCIPAL))
      .build();
    writeNewRunRecord(meta, TYPE_RUN_RECORD_ACTIVE);
    LOG.trace("Recorded {} for program {}", ProgramRunClusterStatus.PROVISIONING, programRunId);
    return meta;
  }

  // return the property map to set in the RunRecordDetail
  private Map<String, String> getRecordProperties(Map<String, String> systemArgs, Map<String, String> runtimeArgs) {
    String workflowRunId = null;
    if (systemArgs != null && systemArgs.containsKey(ProgramOptionConstants.WORKFLOW_NAME)) {
      workflowRunId = systemArgs.get(ProgramOptionConstants.WORKFLOW_RUN_ID);
    }

    ImmutableMap.Builder<String, String> builder = ImmutableMap.builder();
    builder.put("runtimeArgs", GSON.toJson(runtimeArgs, MAP_STRING_STRING_TYPE));
    if (workflowRunId != null) {
      builder.put(WORKFLOW_RUNID, workflowRunId);
    }
    return builder.build();
  }

  /**
   * Record that the program run has completed provisioning compute resources for the run. If the current status has
   * a higher source id, this call will be ignored.
   *
   * @param programRunId program run
   * @param numNodes number of cluster nodes provisioned
   * @param sourceId unique id representing the source of program run status, such as the message id of the program
   *                 run status notification in TMS. The source id must increase as the recording time of the program
   *                 run status increases, so that the attempt to persist program run status older than the existing
   *                 program run status will be ignored
   * @return {@link RunRecordDetail} that was persisted, or {@code null} if the update was ignored.
   */
  @Nullable
  public RunRecordDetail recordProgramProvisioned(ProgramRunId programRunId, int numNodes, byte[] sourceId)
    throws IOException {
    RunRecordDetail existing = getRun(programRunId);

    if (existing == null) {
      LOG.warn("Ignoring unexpected request to transition program run {} from non-existent state to cluster state {}.",
               programRunId, ProgramRunClusterStatus.PROVISIONED);
      return null;
    }
    if (!isValid(existing, existing.getStatus(), ProgramRunClusterStatus.PROVISIONED, sourceId)) {
      return null;
    }

    // Delete the old run record
    delete(existing);

    List<Field<?>> key = getProgramRunInvertedTimeKey(TYPE_RUN_RECORD_ACTIVE, programRunId, existing.getStartTs());
    ProgramRunCluster cluster = new ProgramRunCluster(ProgramRunClusterStatus.PROVISIONED, null, numNodes);
    RunRecordDetail meta = RunRecordDetail.builder(existing)
      .setCluster(cluster)
      .setSourceId(sourceId)
      .build();
    writeToStructuredTableWithPrimaryKeys(
      key, meta, getRunRecordsTable(), StoreDefinition.AppMetadataStore.RUN_RECORD_DATA);
    LOG.trace("Recorded {} for program {}", ProgramRunClusterStatus.PROVISIONED, programRunId);
    return meta;
  }

  /**
   * Record that the program run has started de-provisioning compute resources for the run. If the current status has
   * a higher source id, this call will be ignored.
   *
   * @param programRunId program run
   * @param sourceId unique id representing the source of program run status, such as the message id of the program
   *                 run status notification in TMS. The source id must increase as the recording time of the program
   *                 run status increases, so that the attempt to persist program run status older than the existing
   *                 program run status will be ignored
   * @return {@link RunRecordDetail} that was persisted, or {@code null} if the update was ignored.
   */
  @Nullable
  public RunRecordDetail recordProgramDeprovisioning(ProgramRunId programRunId, byte[] sourceId)
    throws IOException {
    RunRecordDetail existing = getRun(programRunId);
    if (existing == null) {
      LOG.debug("Ignoring unexpected transition of program run {} to cluster state {} with no existing run record.",
                programRunId, ProgramRunClusterStatus.DEPROVISIONING);
      return null;
    }
    if (!isValid(existing, existing.getStatus(), ProgramRunClusterStatus.DEPROVISIONING, sourceId)) {
      return null;
    }

    delete(existing);

    List<Field<?>> key = getProgramRunInvertedTimeKey(TYPE_RUN_RECORD_COMPLETED, programRunId, existing.getStartTs());

    ProgramRunCluster cluster = new ProgramRunCluster(ProgramRunClusterStatus.DEPROVISIONING, null,
                                                      existing.getCluster().getNumNodes());
    RunRecordDetail meta = RunRecordDetail.builder(existing)
      .setCluster(cluster)
      .setSourceId(sourceId)
      .build();
    writeToStructuredTableWithPrimaryKeys(
      key, meta, getRunRecordsTable(), StoreDefinition.AppMetadataStore.RUN_RECORD_DATA);
    LOG.trace("Recorded {} for program {}", ProgramRunClusterStatus.DEPROVISIONING, programRunId);
    return meta;
  }

  /**
   * Record that the program run has deprovisioned compute resources for the run. If the current status has
   * a higher source id, this call will be ignored.
   *
   * @param programRunId program run
   * @param sourceId unique id representing the source of program run status, such as the message id of the program
   *                 run status notification in TMS. The source id must increase as the recording time of the program
   *                 run status increases, so that the attempt to persist program run status older than the existing
   *                 program run status will be ignored
   * @param endTs timestamp in seconds for when the cluster was deprovisioned. This is null if the program is run
   *              as part of a workflow
   * @return {@link RunRecordDetail} that was persisted, or {@code null} if the update was ignored.
   */
  @Nullable
  public RunRecordDetail recordProgramDeprovisioned(ProgramRunId programRunId, @Nullable Long endTs, byte[] sourceId)
    throws IOException {
    RunRecordDetail existing = getRun(programRunId);
    if (existing == null) {
      LOG.debug("Ignoring unexpected transition of program run {} to cluster state {} with no existing run record.",
                programRunId, ProgramRunClusterStatus.DEPROVISIONED);
      return null;
    }
    if (!isValid(existing, existing.getStatus(), ProgramRunClusterStatus.DEPROVISIONED, sourceId)) {
      return null;
    }

    delete(existing);
    List<Field<?>> key = getProgramRunInvertedTimeKey(TYPE_RUN_RECORD_COMPLETED, programRunId, existing.getStartTs());

    ProgramRunCluster cluster = new ProgramRunCluster(ProgramRunClusterStatus.DEPROVISIONED, endTs,
                                                      existing.getCluster().getNumNodes());
    RunRecordDetail meta = RunRecordDetail.builder(existing)
      .setCluster(cluster)
      .setSourceId(sourceId)
      .build();
    writeToStructuredTableWithPrimaryKeys(
      key, meta, getRunRecordsTable(), StoreDefinition.AppMetadataStore.RUN_RECORD_DATA);
    LOG.trace("Recorded {} for program {}", ProgramRunClusterStatus.DEPROVISIONED, programRunId);
    return meta;
  }

  /**
   * Record that the program run has been orphaned. If the current status has a higher source id,
   * this call will be ignored.
   *
   * @param programRunId program run
   * @param sourceId unique id representing the source of program run status, such as the message id of the program
   *                 run status notification in TMS. The source id must increase as the recording time of the program
   *                 run status increases, so that the attempt to persist program run status older than the existing
   *                 program run status will be ignored
   * @param endTs timestamp in seconds for when the cluster was orphaned
   * @return {@link RunRecordDetail} that was persisted, or {@code null} if the update was ignored.
   */
  @Nullable
  public RunRecordDetail recordProgramOrphaned(ProgramRunId programRunId, long endTs, byte[] sourceId)
    throws IOException {
    RunRecordDetail existing = getRun(programRunId);
    if (existing == null) {
      LOG.debug("Ignoring unexpected transition of program run {} to cluster state {} with no existing run record.",
                programRunId, ProgramRunClusterStatus.DEPROVISIONED);
      return null;
    }
    if (!isValid(existing, existing.getStatus(), ProgramRunClusterStatus.ORPHANED, sourceId)) {
      return null;
    }

    delete(existing);
    List<Field<?>> key = getProgramRunInvertedTimeKey(TYPE_RUN_RECORD_COMPLETED, programRunId, existing.getStartTs());

    ProgramRunCluster cluster = new ProgramRunCluster(ProgramRunClusterStatus.ORPHANED, endTs,
                                                      existing.getCluster().getNumNodes());
    RunRecordDetail meta = RunRecordDetail.builder(existing)
      .setCluster(cluster)
      .setSourceId(sourceId)
      .build();
    writeToStructuredTableWithPrimaryKeys(
      key, meta, getRunRecordsTable(), StoreDefinition.AppMetadataStore.RUN_RECORD_DATA);
    LOG.trace("Recorded {} for program {}", ProgramRunClusterStatus.ORPHANED, programRunId);
    return meta;
  }

  @Nullable
  public RunRecordDetail recordProgramRejected(ProgramRunId programRunId,
                                               Map<String, String> runtimeArgs, Map<String, String> systemArgs,
                                               byte[] sourceId, @Nullable ArtifactId artifactId)
    throws IOException {
    long startTs = RunIds.getTime(programRunId.getRun(), TimeUnit.SECONDS);
    if (startTs == -1L) {
      LOG.error("Ignoring unexpected request to record provisioning state for program run {} that does not have " +
                  "a timestamp in the run id.", programRunId);
      return null;
    }

    RunRecordDetail existing = getRun(programRunId);
    // for some reason, there is an existing run record?
    if (existing != null) {
      LOG.error("Ignoring unexpected request to record rejected state for program run {} that has an existing "
                  + "run record in run state {} and cluster state {}.",
                programRunId, existing.getStatus(), existing.getCluster().getStatus());
      return null;
    }

    Optional<ProfileId> profileId = SystemArguments.getProfileIdFromArgs(programRunId.getNamespaceId(), systemArgs);
    RunRecordDetail meta = RunRecordDetail.builder()
      .setProgramRunId(programRunId)
      .setStartTime(startTs)
      .setStopTime(startTs) // rejected: stop time == start time
      .setStatus(ProgramRunStatus.REJECTED)
      .setProperties(getRecordProperties(systemArgs, runtimeArgs))
      .setSystemArgs(systemArgs)
      .setProfileId(profileId.orElse(null))
      .setPeerName(systemArgs.get(ProgramOptionConstants.PEER_NAME))
      .setArtifactId(artifactId)
      .setSourceId(sourceId)
      .setPrincipal(systemArgs.get(ProgramOptionConstants.PRINCIPAL))
      .build();

    writeNewRunRecord(meta, TYPE_RUN_RECORD_COMPLETED);
    LOG.trace("Recorded {} for program {}", ProgramRunStatus.REJECTED, programRunId);
    return meta;
  }

  /**
   * Writes a new {@link RunRecordDetail} and increments the run count of a program.
   */
  private void writeNewRunRecord(RunRecordDetail meta, String typeRunRecordCompleted) throws IOException {
    List<Field<?>> fields = getProgramRunInvertedTimeKey(typeRunRecordCompleted,
                                                         meta.getProgramRunId(), meta.getStartTs());
    writeToStructuredTableWithPrimaryKeys(fields, meta, getRunRecordsTable(),
                                          StoreDefinition.AppMetadataStore.RUN_RECORD_DATA);
    List<Field<?>> countKey = getProgramCountPrimaryKeys(TYPE_COUNT, meta.getProgramRunId().getParent());
    getProgramCountsTable().increment(countKey, StoreDefinition.AppMetadataStore.COUNTS, 1L);
  }

  /**
   * Logs initialization of program run and persists program status to {@link ProgramRunStatus#STARTING}.
   * @param programRunId run id of the program
   * @param twillRunId Twill run id
   * @param systemArgs the system arguments for this program run
   * @param sourceId unique id representing the source of program run status, such as the message id of the program
   *                 run status notification in TMS. The source id must increase as the recording time of the program
   *                 run status increases, so that the attempt to persist program run status older than the existing
   *                 program run status will be ignored
   * @return {@link RunRecordDetail} that was persisted, or {@code null} if the update was ignored.
   */
  @Nullable
  public RunRecordDetail recordProgramStart(ProgramRunId programRunId, @Nullable String twillRunId,
                                            Map<String, String> systemArgs, byte[] sourceId) throws IOException {
    RunRecordDetail existing = getRun(programRunId);
    RunRecordDetail meta;

    if (systemArgs.containsKey(ProgramOptionConstants.WORKFLOW_NAME)) {
      addWorkflowNodeState(programRunId, systemArgs, ProgramRunStatus.STARTING, null, sourceId);
    }

    if (existing == null) {
      LOG.warn("Ignoring unexpected transition of program run {} to program state {} with no existing run record.",
               programRunId, ProgramRunStatus.STARTING);
      return null;
    }
    if (!isValid(existing, ProgramRunStatus.STARTING, existing.getCluster().getStatus(), sourceId)) {
      return null;
    }

    Map<String, String> newSystemArgs = new HashMap<>(existing.getSystemArgs());
    newSystemArgs.putAll(systemArgs);

    // Delete the old run record
    delete(existing);
    List<Field<?>> key = getProgramRunInvertedTimeKey(TYPE_RUN_RECORD_ACTIVE, programRunId, existing.getStartTs());
    meta = RunRecordDetail.builder(existing)
      .setStatus(ProgramRunStatus.STARTING)
      .setSystemArgs(newSystemArgs)
      .setTwillRunId(twillRunId)
      .setSourceId(sourceId)
      .build();
    writeToStructuredTableWithPrimaryKeys(
      key, meta, getRunRecordsTable(), StoreDefinition.AppMetadataStore.RUN_RECORD_DATA);
    LOG.trace("Recorded {} for program {}", ProgramRunStatus.STARTING, programRunId);
    return meta;
  }

  /**
   * Logs start of program run and persists program status to {@link ProgramRunStatus#RUNNING}.
   * @param programRunId run id of the program
   * @param stateChangeTime start timestamp in seconds
   * @param twillRunId Twill run id
   * @param sourceId unique id representing the source of program run status, such as the message id of the program
   *                 run status notification in TMS. The source id must increase as the recording time of the program
   *                 run status increases, so that the attempt to persist program run status older than the existing
   *                 program run status will be ignored
   * @return {@link RunRecordDetail} that was persisted, or {@code null} if the update was ignored.
   */
  @Nullable
  public RunRecordDetail recordProgramRunning(ProgramRunId programRunId, long stateChangeTime,
                                              @Nullable String twillRunId,
                                              byte[] sourceId) throws IOException {
    RunRecordDetail existing = getRun(programRunId);
    if (existing == null) {
      LOG.warn("Ignoring unexpected transition of program run {} to program state {} with no existing run record.",
               programRunId, ProgramRunStatus.RUNNING);
      return null;
    }
    if (!isValid(existing, ProgramRunStatus.RUNNING, existing.getCluster().getStatus(), sourceId)) {
      // Skip recording running if the existing records are not valid
      return null;
    }
    Map<String, String> systemArgs = existing.getSystemArgs();
    if (systemArgs != null && systemArgs.containsKey(ProgramOptionConstants.WORKFLOW_NAME)) {
      // Program was started by Workflow. Add row corresponding to its node state.
      addWorkflowNodeState(programRunId, systemArgs, ProgramRunStatus.RUNNING, null, sourceId);
    }

    // Delete the old run record
    delete(existing);
    List<Field<?>> key = getProgramRunInvertedTimeKey(TYPE_RUN_RECORD_ACTIVE, programRunId, existing.getStartTs());

    // The existing record's properties already contains the workflowRunId
    RunRecordDetail meta = RunRecordDetail.builder(existing)
      .setRunTime(stateChangeTime)
      .setStatus(ProgramRunStatus.RUNNING)
      .setTwillRunId(twillRunId)
      .setSourceId(sourceId)
      .build();
    writeToStructuredTableWithPrimaryKeys(
      key, meta, getRunRecordsTable(), StoreDefinition.AppMetadataStore.RUN_RECORD_DATA);
    LOG.trace("Recorded {} for program {}", ProgramRunStatus.RUNNING, programRunId);
    return meta;
  }

  /**
   * Logs suspend of a program run and sets the run status to {@link ProgramRunStatus#SUSPENDED}.
   * @param programRunId run id of the program
   * @param sourceId unique id representing the source of program run status, such as the message id of the program
   *                 run status notification in TMS. The source id must increase as the recording time of the program
   *                 run status increases, so that the attempt to persist program run status older than the existing
   *                 program run status will be ignored
   * @return {@link RunRecordDetail} that was persisted, or {@code null} if the update was ignored.
   */
  @Nullable
  public RunRecordDetail recordProgramSuspend(ProgramRunId programRunId, byte[] sourceId, long timestamp)
    throws IOException {
    RunRecordDetail existing = getRun(programRunId);
    if (existing == null) {
      LOG.warn("Ignoring unexpected transition of program run {} to program state {} with no existing run record.",
               programRunId, ProgramRunStatus.SUSPENDED);
      return null;
    }
    if (!isValid(existing, ProgramRunStatus.SUSPENDED, existing.getCluster().getStatus(), sourceId)) {
      // Skip recording suspend if the existing record is not valid
      return null;
    }
    return recordProgramSuspendResume(programRunId, sourceId, existing, "suspend", timestamp);
  }

  /**
   * Logs resume of a program run and sets the run status to {@link ProgramRunStatus#RUNNING}.
   * @param programRunId run id of the program
   * @param sourceId unique id representing the source of program run status, such as the message id of the program
   *                 run status notification in TMS. The source id must increase as the recording time of the program
   *                 run status increases, so that the attempt to persist program run status older than the existing
   *                 program run status will be ignored
   * @return {@link RunRecordDetail} that was persisted, or {@code null} if the update was ignored.
   */
  @Nullable
  public RunRecordDetail recordProgramResumed(ProgramRunId programRunId, byte[] sourceId, long timestamp)
    throws IOException {
    RunRecordDetail existing = getRun(programRunId);
    if (existing == null) {
      LOG.warn("Ignoring unexpected transition of program run {} to program state {} with no existing run record.",
               programRunId, ProgramRunStatus.RUNNING);
      return null;
    }
    if (!isValid(existing, ProgramRunStatus.RUNNING, existing.getCluster().getStatus(), sourceId)) {
      // Skip recording resumed if the existing records are not valid
      return null;
    }
    return recordProgramSuspendResume(programRunId, sourceId, existing, "resume", timestamp);
  }

  private RunRecordDetail recordProgramSuspendResume(ProgramRunId programRunId, byte[] sourceId,
                                                     RunRecordDetail existing, String action, long timestamp)
    throws IOException {
    ProgramRunStatus toStatus = ProgramRunStatus.SUSPENDED;

    if (action.equals("resume")) {
      toStatus = ProgramRunStatus.RUNNING;
    }
    // Delete the old run record
    delete(existing);
    List<Field<?>> key = getProgramRunInvertedTimeKey(TYPE_RUN_RECORD_ACTIVE, programRunId, existing.getStartTs());
    RunRecordDetail.Builder builder = RunRecordDetail.builder(existing).setStatus(toStatus).setSourceId(sourceId);
    if (timestamp != -1) {
      if (action.equals("resume")) {
        builder.setResumeTime(timestamp);
      } else {
        builder.setSuspendTime(timestamp);
      }
    }
    RunRecordDetail meta = builder.build();
    writeToStructuredTableWithPrimaryKeys(
      key, meta, getRunRecordsTable(), StoreDefinition.AppMetadataStore.RUN_RECORD_DATA);
    LOG.trace("Recorded {} for program {}", toStatus, programRunId);
    return meta;
  }

  /**
   * Logs stopping of a program run and sets the run status to {@link ProgramRunStatus#STOPPING}.
   * @param programRunId run id of the program
   * @param sourceId unique id representing the source of program run status, such as the message id of the program
   *                 run status notification in TMS. The source id must increase as the recording time of the program
   *                 run status increases, so that the attempt to persist program run status older than the existing
   *                 program run status will be ignored
   * @param stoppingTsSecs Timestamp at which stopping of a program was requested
   * @param terminateTsSecs Future timestamp at which the program is expected to stop. This happens when
   *                          a graceful timeout value is passed at the time when stopping event is requested
   * @return {@link RunRecordDetail} that was persisted, or {@code null} if the update was ignored.
   */
  @Nullable
  public RunRecordDetail recordProgramStopping(ProgramRunId programRunId, byte[] sourceId, long stoppingTsSecs,
                                               long terminateTsSecs) throws IOException {
    RunRecordDetail existing = getRun(programRunId);
    if (existing == null) {
      LOG.warn("Ignoring unexpected transition of program run {} to program state {} with no existing run record.",
               programRunId, ProgramRunStatus.STOPPING);
      return null;
    }
    if (!isValid(existing, ProgramRunStatus.STOPPING, existing.getCluster().getStatus(), sourceId)) {
      // Skip recording running if the existing records are not valid
      return null;
    }
    Map<String, String> systemArgs = existing.getSystemArgs();
    if (systemArgs != null && systemArgs.containsKey(ProgramOptionConstants.WORKFLOW_NAME)) {
      // Program was started by Workflow. Add row corresponding to its node state.
      addWorkflowNodeState(programRunId, systemArgs, ProgramRunStatus.STOPPING, null, sourceId);
    }

    // Delete the old run record
    delete(existing);
    List<Field<?>> key = getProgramRunInvertedTimeKey(TYPE_RUN_RECORD_ACTIVE, programRunId, existing.getStartTs());

    // The existing record's properties already contains the workflowRunId
    RunRecordDetail meta = RunRecordDetail.builder(existing)
      .setStatus(ProgramRunStatus.STOPPING)
      .setStoppingTime(stoppingTsSecs)
      .setTerminateTs(terminateTsSecs)
      .setSourceId(sourceId)
      .build();
    writeToStructuredTableWithPrimaryKeys(
      key, meta, getRunRecordsTable(), StoreDefinition.AppMetadataStore.RUN_RECORD_DATA);
    LOG.trace("Recorded {} for program {}", ProgramRunStatus.STOPPING, programRunId);
    return meta;
  }

  /**
   * Logs end of program run and sets the run status to the given run status with a failure cause.
   * @param programRunId run id of the program
   * @param stopTs stop timestamp in seconds
   * @param runStatus {@link ProgramRunStatus} of program run
   * @param failureCause failure cause if the program failed to execute
   * @param sourceId unique id representing the source of program run status, such as the message id of the program
   *                 run status notification in TMS. The source id must increase as the recording time of the program
   *                 run status increases, so that the attempt to persist program run status older than the existing
   *                 program run status will be ignored
   * @return {@link RunRecordDetail} that was persisted, or {@code null} if the update was ignored.
   */
  @Nullable
  public RunRecordDetailWithExistingStatus recordProgramStop(ProgramRunId programRunId, long stopTs,
                                                             ProgramRunStatus runStatus,
                                                             @Nullable BasicThrowable failureCause, byte[] sourceId)
    throws IOException {
    RunRecordDetail existing = getRun(programRunId);
    if (existing == null) {
      LOG.warn("Ignoring unexpected transition of program run {} to program state {} with no existing run record.",
               programRunId, runStatus);
      return null;
    }
    if (!isValid(existing, runStatus, existing.getCluster().getStatus(), sourceId)) {
      // Skip recording stop if the existing records are not valid
      return null;
    }
    // Delete the old run record
    delete(existing);

    // Record in the workflow
    Map<String, String> systemArgs = existing.getSystemArgs();
    if (systemArgs != null && systemArgs.containsKey(ProgramOptionConstants.WORKFLOW_NAME)) {
      addWorkflowNodeState(programRunId, systemArgs, runStatus, failureCause, sourceId);
    }

    List<Field<?>> key = getProgramRunInvertedTimeKey(TYPE_RUN_RECORD_COMPLETED, programRunId, existing.getStartTs());
    RunRecordDetailWithExistingStatus meta = RunRecordDetailWithExistingStatus.buildWithExistingStatus(existing)
      .setStopTime(stopTs)
      .setStatus(runStatus)
      .setSourceId(sourceId)
      .build();
    writeToStructuredTableWithPrimaryKeys(
      key, meta, getRunRecordsTable(), StoreDefinition.AppMetadataStore.RUN_RECORD_DATA);
    LOG.trace("Recorded {} for program {}", runStatus, programRunId);
    return meta;
  }

  /**
   * Checks whether the existing run record meta of a given program run are in a state for
   * the program run to transition into the given run status.
   * This is required because program states are not guaranteed to be written in order.
   * For example, starting can be written from a twill AM, while running may be written from a twill runnable.
   * If the running state is written before the starting state, we don't want to record the state as starting
   * once it is already running.
   *
   * @param existing the existing run record meta of the given program run
   * @param nextProgramState the program state to transition to
   * @param nextClusterState the cluster state to transition to
   * @param sourceId unique id representing the source of program run status, such as the message id of the program
   *                 run status notification in TMS. The source id must increase as the recording time of the program
   *                 run status increases, so that the attempt to persist program run status older than the existing
   *                 program run status will be ignored
   * @return {@code true} if the program run is allowed to persist the given status, {@code false} otherwise
   */
  private boolean isValid(RunRecordDetail existing, ProgramRunStatus nextProgramState,
                          ProgramRunClusterStatus nextClusterState, byte[] sourceId) {
    byte[] existingSourceId = existing.getSourceId();
    if (existingSourceId != null && Bytes.compareTo(sourceId, existingSourceId) < 0) {
      LOG.debug("Current source id '{}' is not larger than the existing source id '{}' in the existing " +
                  "run record meta '{}'. Skip recording state transition to program state {} and cluster state {}.",
                Bytes.toHexString(sourceId), Bytes.toHexString(existingSourceId), existing,
                nextProgramState, nextClusterState);
      return false;
    }
    // sometimes we expect duplicate messages. For example, multiple KILLED messages are sent, one by the CDAP master
    // and one by the program. In these cases, we don't need to write, but we don't want to log a warning
    if (existing.getStatus() == nextProgramState && existing.getCluster().getStatus() == nextClusterState) {
      return false;
    }
    if (!existing.getStatus().canTransitionTo(nextProgramState)) {
      LOG.warn("Ignoring unexpected transition of program run {} from run state {} to {}.",
               existing.getProgramRunId(), existing.getStatus(), nextProgramState);
      return false;
    }
    if (!existing.getCluster().getStatus().canTransitionTo(nextClusterState)) {
      LOG.warn("Ignoring unexpected transition of program run {} from cluster state {} to {}.",
               existing.getProgramRunId(), existing.getCluster().getStatus(), nextClusterState);
      return false;
    }
    return true;
  }

  /**
   * Reads run records for the given set of {@link ProgramRunId}.
   *
   * @param programRunIds the set of program run ids to read
   * @return a {@link Map} from the program run id to the run record. If there is no run record
   *         for a given program run id, an entry will be presented with a {@code null} value
   * @throws IOException if failed to read run records
   */
  public Map<ProgramRunId, RunRecordDetail> getRuns(Set<ProgramRunId> programRunIds) throws IOException {
    // Query active run record first
    Map<ProgramRunId, RunRecordDetail> unfinishedRuns = getUnfinishedRuns(programRunIds);
    // For programs that are not running, fetch completed run
    Map<ProgramRunId, RunRecordDetail> completedRuns = getCompletedRuns(Sets.difference(programRunIds,
                                                                                        unfinishedRuns.keySet()));
    Map<ProgramRunId, RunRecordDetail> result = new LinkedHashMap<>();
    for (ProgramRunId programRunId : programRunIds) {
      result.put(programRunId, unfinishedRuns.getOrDefault(programRunId, completedRuns.get(programRunId)));
    }
    return result;
  }

  /**
   * Get active runs in the given set of namespaces that satisfies a filter, active runs means program run with status
   * STARTING, PENDING, RUNNING or SUSPENDED.
   *
   * @param namespaces set of namespaces
   * @param filter filter to filter run record
   * @return map of run id to run record meta
   */
  public Map<ProgramRunId, RunRecordDetail> getActiveRuns(Set<NamespaceId> namespaces,
                                                          Predicate<RunRecordDetail> filter) throws IOException {
    Map<ProgramRunId, RunRecordDetail> result = new HashMap<>();
    for (NamespaceId namespaceId : namespaces) {
      List<Field<?>> prefix = getRunRecordNamespacePrefix(TYPE_RUN_RECORD_ACTIVE, namespaceId);
      result.putAll(getRuns(Range.singleton(prefix), ProgramRunStatus.ALL, Integer.MAX_VALUE, null, filter));
    }
    return result;
  }

  /**
   * Count all active runs.
   *
   * @param limit count at most that many runs, stop if there are more.
   */
  public int countActiveRuns(@Nullable Integer limit) throws IOException {
    AtomicInteger count = new AtomicInteger(0);
    try (CloseableIterator<RunRecordDetail> iterator = queryProgramRuns(
      Range.singleton(getRunRecordNamespacePrefix(TYPE_RUN_RECORD_ACTIVE, null)),
      key -> !NamespaceId.SYSTEM.getNamespace().equals(key.getString(StoreDefinition.AppMetadataStore.NAMESPACE_FIELD)),
      null, limit != null ? limit : Integer.MAX_VALUE)) {
      iterator.forEachRemaining(m -> count.getAndIncrement());
    }
    return count.get();
  }

  /**
   * Scans active runs, starting from the given cursor.
   *
   * @param cursor the cursor to start the scan. A cursor can be obtained
   *               from the call to the given {@link BiConsumer} for some previous scan, or use
   *               {@link Cursor#EMPTY} to start a scan at the beginning.
   * @param limit maximum number of records to scan
   * @param consumer a {@link BiConsumer} to consume the scan result
   * @throws IOException if failed to query the storage
   */
  public void scanActiveRuns(Cursor cursor, int limit,
                             BiConsumer<Cursor, RunRecordDetail> consumer) throws IOException {
    Collection<Field<?>> begin = cursor.fields;
    if (begin.isEmpty()) {
      begin = getRunRecordStatusPrefix(TYPE_RUN_RECORD_ACTIVE);
    }
    Range range = Range.create(begin, cursor.bound,
                               getRunRecordStatusPrefix(TYPE_RUN_RECORD_ACTIVE), Range.Bound.INCLUSIVE);

    StructuredTable table = getRunRecordsTable();
    try (CloseableIterator<StructuredRow> iterator = table.scan(range, limit)) {
      while (iterator.hasNext()) {
        StructuredRow row = iterator.next();
        consumer.accept(new Cursor(row.getPrimaryKeys(), Range.Bound.EXCLUSIVE), deserializeRunRecordMeta(row));
      }
    }
  }

  /**
   * Get active runs in all namespaces with a filter, active runs means program run with status STARTING, PENDING,
   * RUNNING or SUSPENDED.
   *
   * @param filter filter to filter run record
   * @return map of run id to run record meta
   */
  public Map<ProgramRunId, RunRecordDetail> getActiveRuns(Predicate<RunRecordDetail> filter) throws IOException {
    List<Field<?>> prefix = getRunRecordNamespacePrefix(TYPE_RUN_RECORD_ACTIVE, null);
    return getRuns(Range.singleton(prefix), ProgramRunStatus.ALL, Integer.MAX_VALUE, null, filter);
  }

  /**
   * Get active runs in the given namespace, active runs means program run with status STARTING, PENDING,
   * RUNNING or SUSPENDED.
   *
   * @param namespaceId given namespace
   * @return map of run id to run record meta
   */
  public Map<ProgramRunId, RunRecordDetail> getActiveRuns(NamespaceId namespaceId) throws IOException {
    List<Field<?>> prefix = getRunRecordNamespacePrefix(TYPE_RUN_RECORD_ACTIVE, namespaceId);
    return getRuns(Range.singleton(prefix), ProgramRunStatus.ALL, Integer.MAX_VALUE, null, null);
  }

  /**
   * Get active runs in the given application, active runs means program run with status STARTING, PENDING,
   * RUNNING or SUSPENDED.
   *
   * @param applicationId given app
   * @return map of run id to run record meta
   */
  public Map<ProgramRunId, RunRecordDetail> getActiveRuns(ApplicationId applicationId) throws IOException {
    List<Field<?>> prefix = getRunRecordApplicationPrefix(TYPE_RUN_RECORD_ACTIVE, applicationId);
    return getRuns(Range.singleton(prefix), ProgramRunStatus.ALL, Integer.MAX_VALUE, null, null);
  }

  /**
   * Get active runs in the given program, active runs means program run with status STARTING, PENDING,
   * RUNNING or SUSPENDED.
   *
   * @param programId given program
   * @return map of run id to run record meta
   */
  public Map<ProgramRunId, RunRecordDetail> getActiveRuns(ProgramId programId) throws IOException {
    Map<ProgramRunId, RunRecordDetail> result = new LinkedHashMap<>();
    scanActiveRuns(programId, r -> {
      result.put(r.getProgramRunId(), r);
    });
    return result;
  }

  /**
   * Scans active runs of the given program, active runs means program run with status STARTING, PENDING,
   * RUNNING or SUSPENDED. This method is similar to the {@link #getActiveRuns(ProgramId)}, but consuming
   * results in a streaming fashion
   *
   * @param programId given program
   * @param consumer a {@link Consumer} for processing the {@link RunRecordDetail} of each active run.
   */
  public void scanActiveRuns(ProgramId programId, Consumer<RunRecordDetail> consumer) throws IOException {
    List<Field<?>> prefix = getRunRecordProgramPrefix(TYPE_RUN_RECORD_ACTIVE, programId);

    try (CloseableIterator<RunRecordDetail> iterator = queryProgramRuns(Range.singleton(prefix),
                                                                        null, null, Integer.MAX_VALUE)) {
      iterator.forEachRemaining(consumer);
    }
  }

  /**
   * Get active runs for the given programs. Active runs means program run with status STARTING, PENDING,
   * RUNNING or SUSPENDED.
   *
   * @param ids set of program ids to fetch for active run records
   * @return a map from {@link ProgramId} to a {@link Collection} of {@link RunRecordDetail}. It is guaranteed to have
   *         an entry for each of the given program id.
   * @throws IOException if failed to fetch the run records.
   */
  public Map<ProgramId, Collection<RunRecordDetail>> getActiveRuns(Collection<ProgramId> ids) throws IOException {
    Collection<Range> ranges = new ArrayList<>();
    Map<ProgramId, Collection<RunRecordDetail>> result = new LinkedHashMap<>();

    for (ProgramId programId : ids) {
      ranges.add(Range.singleton(getRunRecordProgramPrefix(TYPE_RUN_RECORD_ACTIVE, programId)));
      result.put(programId, new LinkedHashSet<>());
    }

    try (CloseableIterator<StructuredRow> iterator = getRunRecordsTable().multiScan(ranges, Integer.MAX_VALUE)) {
      while (iterator.hasNext()) {
        StructuredRow row = iterator.next();
        RunRecordDetail meta = deserializeRunRecordMeta(row);
        result.get(meta.getProgramRunId().getParent()).add(meta);
      }
    }

    return result;
  }

  /**
   * Get runs for an optional {@link ProgramId} that fits the given set of criteria.
   * If the program id is not provided, it fetches all runs that matches with the criteria.
   *
   * @param programId an optional program id to match
   * @param status to filter by
   * @param startTime the run has to be started on or after this time
   * @param endTime the run has to be started before this time
   * @param limit of number of records to return
   * @param filter of RunRecordDetail to post filter by
   * @return map of run id to run record meta
   */
  public Map<ProgramRunId, RunRecordDetail> getRuns(@Nullable ProgramId programId, ProgramRunStatus status,
                                                    long startTime, long endTime, int limit,
                                                    @Nullable Predicate<RunRecordDetail> filter)
    throws IOException {
    switch (status) {
      case ALL:
        Map<ProgramRunId, RunRecordDetail> runRecords = getProgramRuns(programId, status, startTime, endTime,
                                                                       limit, filter, TYPE_RUN_RECORD_ACTIVE);
        if (runRecords.size() < limit) {
          runRecords.putAll(getProgramRuns(programId, status, startTime, endTime,
                                           limit - runRecords.size(), filter, TYPE_RUN_RECORD_COMPLETED));
        }
        return runRecords;
      case PENDING:
      case STARTING:
      case RUNNING:
      case SUSPENDED:
      case STOPPING:
        return getProgramRuns(programId, status, startTime, endTime, limit, filter, TYPE_RUN_RECORD_ACTIVE);
      default:
        return getProgramRuns(programId, status, startTime, endTime, limit, filter, TYPE_RUN_RECORD_COMPLETED);
    }
  }

  /**
   * Get runs in the given application.
   *
   * @param applicationId given application
   * @param status to filter by
   * @param limit of number of records to return
   * @param filter of RunRecordDetail to post filter by
   * @return map of run id to run record meta
   */
  public Map<ProgramRunId, RunRecordDetail> getRuns(ApplicationId applicationId, final ProgramRunStatus status,
                                                    int limit, @Nullable Predicate<RunRecordDetail> filter)
    throws IOException {
    switch (status) {
      case ALL:
        Map<ProgramRunId, RunRecordDetail> runRecords = getApplicationRuns(applicationId, status, limit, filter,
                                                                           TYPE_RUN_RECORD_ACTIVE);
        if (runRecords.size() < limit) {
          runRecords.putAll(getApplicationRuns(applicationId, status, limit - runRecords.size(), filter,
                                               TYPE_RUN_RECORD_COMPLETED));
        }
        return runRecords;
      case PENDING:
      case STARTING:
      case RUNNING:
      case SUSPENDED:
        return getApplicationRuns(applicationId, status, limit, filter, TYPE_RUN_RECORD_ACTIVE);
      default:
        return getApplicationRuns(applicationId, status, limit, filter, TYPE_RUN_RECORD_COMPLETED);
    }
  }

  // TODO: getRun is duplicated in cdap-watchdog AppMetadataStore class.
  // Any changes made here will have to be made over there too.
  // JIRA https://issues.cask.co/browse/CDAP-2172
  @Nullable
  public RunRecordDetail getRun(ProgramRunId programRun) throws IOException {
    // Query active run record first
    RunRecordDetail running = getUnfinishedRuns(Collections.singleton(programRun)).get(programRun);
    // If program is running, this will be non-null
    if (running != null) {
      return running;
    }
    // If program is not running, query completed run records
    return getCompletedRuns(Collections.singleton(programRun)).get(programRun);
  }

  /**
   * Deletes the run record for the given program run if the program state is in one of the terminated state.
   *
   * @param programRunId the program run id to lookup for run to be deleted
   * @param sourceId the source id that the program run recorded with.
   *                 It has to match with the run record for the deletion to proceed
   * @return the deleted {@link RunRecordDetail} or {@code null} if no record has been deleted
   * @throws IOException if failed to find or delete the record
   */
  @Nullable
  public RunRecordDetail deleteRunIfTerminated(ProgramRunId programRunId, byte[] sourceId) throws IOException {
    RunRecordDetail detail = getRun(programRunId);
    if (detail == null || !detail.getStatus().isEndState()) {
      return null;
    }
    if (detail.getSourceId() == null || sourceId == null) {
      return null;
    }
    if (!Arrays.equals(detail.getSourceId(), sourceId)) {
      return null;
    }
    delete(detail);
    return detail;
  }

  private void delete(RunRecordDetail record) throws IOException {
    ProgramRunId programRunId = record.getProgramRunId();
    List<Field<?>> key = getProgramRunInvertedTimeKey(STATUS_TYPE_MAP.get(record.getStatus()), programRunId,
                                                      record.getStartTs());
    getRunRecordsTable().delete(key);
  }

  /**
   * @return run records for unfinished run
   */
  private Map<ProgramRunId, RunRecordDetail> getUnfinishedRuns(Set<ProgramRunId> programRunIds) throws IOException {
    List<List<Field<?>>> allKeys = new ArrayList<>();
    for (ProgramRunId programRunId : programRunIds) {
      allKeys.add(getProgramRunInvertedTimeKey(TYPE_RUN_RECORD_ACTIVE, programRunId,
                                               RunIds.getTime(programRunId.getRun(), TimeUnit.SECONDS)));
    }
    return getRunRecordsTable().multiRead(allKeys).stream()
      .map(AppMetadataStore::deserializeRunRecordMeta)
      .collect(Collectors.toMap(RunRecordDetail::getProgramRunId, r -> r, (r1, r2) -> {
        throw new IllegalStateException("Duplicate run record for " + r1.getProgramRunId());
      }, LinkedHashMap::new));
  }

  private Map<ProgramRunId, RunRecordDetail> getCompletedRuns(Set<ProgramRunId> programRunIds) throws IOException {
    List<List<Field<?>>> allKeys = new ArrayList<>();
    for (ProgramRunId programRunId : programRunIds) {
      List<Field<?>> keys = getRunRecordProgramPrefix(TYPE_RUN_RECORD_COMPLETED, programRunId.getParent());
      // Get start time from RunId
      long programStartSecs = RunIds.getTime(RunIds.fromString(programRunId.getRun()), TimeUnit.SECONDS);
      keys.add(Fields.longField(StoreDefinition.AppMetadataStore.RUN_START_TIME,
                                getInvertedTsKeyPart(programStartSecs)));
      keys.add(Fields.stringField(StoreDefinition.AppMetadataStore.RUN_FIELD, programRunId.getRun()));
      allKeys.add(keys);
    }
    return getRunRecordsTable().multiRead(allKeys).stream()
      .map(AppMetadataStore::deserializeRunRecordMeta)
      .collect(Collectors.toMap(RunRecordDetail::getProgramRunId, r -> r, (r1, r2) -> {
        throw new IllegalStateException("Duplicate run record for " + r1.getProgramRunId());
      }, LinkedHashMap::new));
  }

  /**
   * Creates a {@link Range} for scanning the run record table with the given key prefix for records start time
   * fall in the given time range.
   */
  private Range createRunRecordScanRange(List<Field<?>> keyPrefix, long startTime, long endTime) {
    if (startTime <= 0 && endTime == Long.MAX_VALUE) {
      return Range.singleton(keyPrefix);
    }

    List<Field<?>> begin = new ArrayList<>(keyPrefix);
    List<Field<?>> end = new ArrayList<>(keyPrefix);

    begin.add(Fields.longField(StoreDefinition.AppMetadataStore.RUN_START_TIME, getInvertedTsScanKeyPart(endTime)));
    end.add(Fields.longField(StoreDefinition.AppMetadataStore.RUN_START_TIME, getInvertedTsScanKeyPart(startTime)));
    return Range.create(begin, Range.Bound.INCLUSIVE, end, Range.Bound.EXCLUSIVE);
  }

  /**
   * Returns the query limit based on the given {@link ProgramRunStatus}.
   * If the given status is {@link ProgramRunStatus#ALL}, then the limit is unaltered. Otherwise it will be
   * multiplied to make sure it will include enough records for post query status filtering.
   */
  private int getLimitByStatus(int limit, ProgramRunStatus status) {
    if (status == ProgramRunStatus.ALL) {
      return limit;
    }

    String type = STATUS_TYPE_MAP.get(status);
    int multiplier = (int) STATUS_TYPE_MAP.values().stream().filter(type::equals).count();

    if (limit > Integer.MAX_VALUE / multiplier) {
      return Integer.MAX_VALUE;
    }
    return limit * multiplier;
  }

  /**
   * Iterate over a range of run records, filter by predicates and pass each run record to the consumer.
   * @param range to scan runRecordsTable with
   * @param keyPredicate to filter the row keys by. If null, then does not filter.
   * @param predicate to filter the runRecordMetas by. If null, then does not filter.
   * @param limit the maximum number of entries to return
   */
  private CloseableIterator<RunRecordDetail> queryProgramRuns(Range range,
                                                              @Nullable Predicate<StructuredRow> keyPredicate,
                                                              @Nullable Predicate<RunRecordDetail> predicate,
                                                              int limit) throws IOException {
    CloseableIterator<StructuredRow> iterator = getRunRecordsTable()
      .scan(range, predicate == null && keyPredicate == null ? limit : Integer.MAX_VALUE);

    return new AbstractCloseableIterator<RunRecordDetail>() {

      private int currentLimit = limit;

      @Override
      protected RunRecordDetail computeNext() {
        if (currentLimit <= 0) {
          return endOfData();
        }

        while (iterator.hasNext()) {
          StructuredRow row = iterator.next();
          if (keyPredicate != null && !keyPredicate.test(row)) {
            continue;
          }
          RunRecordDetail recordMeta = deserializeRunRecordMeta(row);
          if (predicate == null || predicate.test(recordMeta)) {
            currentLimit--;
            return recordMeta;
          }
        }
        return endOfData();
      }

      @Override
      public void close() {
        iterator.close();
      }
    };
  }

  private Map<ProgramRunId, RunRecordDetail> getApplicationRuns(ApplicationId applicationId, ProgramRunStatus status,
                                                                int limit, @Nullable Predicate<RunRecordDetail> filter,
                                                                String recordType) throws IOException {
    List<Field<?>> prefix = getRunRecordApplicationPrefix(recordType, applicationId);
    return getRuns(Range.singleton(prefix), status, limit, null, filter);
  }


  private Map<ProgramRunId, RunRecordDetail> getProgramRuns(@Nullable ProgramId programId, ProgramRunStatus status,
                                                            long startTime, long endTime, int limit,
                                                            @Nullable Predicate<RunRecordDetail> filter,
                                                            String recordType) throws IOException {
    List<Field<?>> prefix = getRunRecordProgramPrefix(recordType, programId);
    Range scanRange;
    Predicate<StructuredRow> keyFilter = null;

    if (programId == null) {
      // Cannot use the run start time field if programId is missing. Need to use a key filter.
      keyFilter = getKeyFilterByTimeRange(startTime, endTime);
      scanRange = Range.singleton(prefix);
    } else {
      scanRange = createRunRecordScanRange(prefix, startTime, endTime);
    }

    return getRuns(scanRange, status, limit, keyFilter, filter);
  }

  private Map<ProgramRunId, RunRecordDetail> getRuns(Range range, ProgramRunStatus status, int limit,
                                                     @Nullable Predicate<StructuredRow> keyFilter,
                                                     @Nullable Predicate<RunRecordDetail> valueFilter)
    throws IOException {

    Map<ProgramRunId, RunRecordDetail> map = new LinkedHashMap<>();
    try (CloseableIterator<RunRecordDetail> iterator = queryProgramRuns(range, keyFilter, valueFilter,
                                                                        getLimitByStatus(limit, status))) {
      while (iterator.hasNext() && map.size() < limit) {
        RunRecordDetail meta = iterator.next();
        if (status == ProgramRunStatus.ALL || status == meta.getStatus()) {
          map.put(meta.getProgramRunId(), meta);
        }
      }
    }
    return map;
  }


  private long getInvertedTsKeyPart(long time) {
    return Long.MAX_VALUE - time;
  }

  /**
   * Returns inverted scan key for given time. The scan key needs to be adjusted to maintain the property that
   * start key is inclusive and end key is exclusive on a scan. Since when you invert start key, it becomes end key and
   * vice-versa.
   */
  private long getInvertedTsScanKeyPart(long time) {
    long invertedTsKey = getInvertedTsKeyPart(time);
    return invertedTsKey < Long.MAX_VALUE ? invertedTsKey + 1 : invertedTsKey;
  }

  public void deleteProgramHistory(String namespaceId, String appId, String versionId)
    throws IOException {
    ApplicationId applicationId = new ApplicationId(namespaceId, appId, versionId);
    getRunRecordsTable()
      .deleteAll(Range.singleton(getRunRecordApplicationPrefix(TYPE_RUN_RECORD_ACTIVE, applicationId)));
    getRunRecordsTable()
      .deleteAll(Range.singleton(getRunRecordApplicationPrefix(TYPE_RUN_RECORD_COMPLETED, applicationId)));
    getProgramCountsTable().deleteAll(Range.singleton(getCountApplicationPrefix(TYPE_COUNT, applicationId)));
    getProgramCountsTable().deleteAll(
      Range.singleton(getCountApplicationPrefix(TYPE_RUN_RECORD_UPGRADE_COUNT, applicationId)));
  }

  public void deleteProgramHistory(NamespaceId namespaceId) throws IOException {
    getRunRecordsTable().deleteAll(
      Range.singleton(getRunRecordNamespacePrefix(TYPE_RUN_RECORD_ACTIVE, namespaceId)));
    getRunRecordsTable().deleteAll(Range.singleton(
      getRunRecordNamespacePrefix(TYPE_RUN_RECORD_COMPLETED, namespaceId)));
    getProgramCountsTable().deleteAll(Range.singleton(getCountNamespacePrefix(TYPE_COUNT, namespaceId)));
    getProgramCountsTable().deleteAll(Range.singleton(
      getCountNamespacePrefix(TYPE_RUN_RECORD_UPGRADE_COUNT, namespaceId)));
  }

  /**
   * Sets the {@link WorkflowToken} for the given workflow run.
   *
   * @param workflowRunId the {@link ProgramRunId} representing the workflow run
   * @param workflowToken the {@link WorkflowToken} to set to
   */
  public void setWorkflowToken(ProgramRunId workflowRunId, WorkflowToken workflowToken)
    throws IOException {
    if (workflowRunId.getType() != ProgramType.WORKFLOW) {
      throw new IllegalArgumentException("WorkflowToken can only be set for workflow execution: " + workflowRunId);
    }

    List<Field<?>> keys = getProgramRunPrimaryKeys(workflowRunId);
    keys.add(Fields.stringField(StoreDefinition.AppMetadataStore.WORKFLOW_DATA, GSON.toJson(workflowToken)));
    getWorkflowsTable().upsert(keys);
  }

  public WorkflowToken getWorkflowToken(ProgramId workflowId, String workflowRunId)
    throws IOException {
    Preconditions.checkArgument(ProgramType.WORKFLOW == workflowId.getType());
    List<Field<?>> keys = getProgramRunPrimaryKeys(workflowId.run(workflowRunId));
    Optional<StructuredRow> row = getWorkflowsTable().read(keys);

    if (!row.isPresent()) {
      LOG.debug("No workflow token available for workflow: {}, runId: {}", workflowId, workflowRunId);
      // Its ok to not allow any updates by returning a 0 size token.
      return new BasicWorkflowToken(0);
    }

    return GSON.fromJson(row.get().getString(StoreDefinition.AppMetadataStore.WORKFLOW_DATA), BasicWorkflowToken.class);
  }

  /**
   * @return programs that were running between given start and end time and are completed
   */
  public Set<RunId> getRunningInRangeCompleted(long startTimeInSecs, long endTimeInSecs)
    throws IOException {
    // This method scans a large amount of data and may timeout. However, the previous implementation would
    // simply return incomplete data. We have doubled the amount of time each transaction can take by using two
    // transactions - and can further get all namespaces from the smaller app spec table and do one transaction per
    // namespace if necessary.
    return getRunningInRangeForStatus(TYPE_RUN_RECORD_COMPLETED, startTimeInSecs, endTimeInSecs);
  }

  /**
   * @return programs that were running between given start and end time and are active
   */
  public Set<RunId> getRunningInRangeActive(long startTimeInSecs, long endTimeInSecs)
    throws IOException {
    // This method scans a large amount of data and may timeout. However, the previous implementation would
    // simply return incomplete data. We have doubled the amount of time each transaction can take by using two
    // transactions - and can further get all namespaces from the smaller app spec table and do one transaction per
    // namespace if necessary.
    return getRunningInRangeForStatus(TYPE_RUN_RECORD_ACTIVE, startTimeInSecs, endTimeInSecs);
  }

  /**
   * Get the run count of the given program.
   *
   * @param programId the program to get the count
   * @return the number of run count
   */
  public long getProgramRunCount(ProgramId programId) throws IOException {
    List<Field<?>> countKey = getProgramCountPrimaryKeys(TYPE_COUNT, programId);
    return getProgramCountsTable().read(countKey)
      .flatMap(r -> Optional.ofNullable(r.getLong(StoreDefinition.AppMetadataStore.COUNTS)))
      .orElse(0L);
  }

  /**
   * Get the run counts of the given program collections.
   *
   * @param programIds the collection of program ids to get the program
   * @return the map of the program id to its run count
   */
  public Map<ProgramId, Long> getProgramRunCounts(Collection<ProgramId> programIds)
    throws BadRequestException, IOException {
    if (programIds.size() > 100) {
      throw new BadRequestException(String.format("%d programs found, the maximum number supported is 100",
                                                  programIds.size()));
    }

    Map<ProgramId, Long> result = programIds.stream()
      .collect(Collectors.toMap(id -> id, id -> 0L, (v1, v2) -> 0L, LinkedHashMap::new));

    List<List<Field<?>>> multiKeys = programIds.stream()
      .map(id -> getProgramCountPrimaryKeys(TYPE_COUNT, id))
      .collect(Collectors.toList());

    for (StructuredRow row : getProgramCountsTable().multiRead(multiKeys)) {
      ProgramId programId = getApplicationIdFromRow(row)
        .program(ProgramType.valueOf(row.getString(StoreDefinition.AppMetadataStore.PROGRAM_TYPE_FIELD)),
                 row.getString(StoreDefinition.AppMetadataStore.PROGRAM_FIELD));
      result.put(programId, row.getLong(StoreDefinition.AppMetadataStore.COUNTS));
    }
    return result;
  }

  /**
   * Gets the id of the last fetched message that was set for a subscriber of the given TMS topic
   *
   * @param topic the topic to lookup the last message id
   * @param subscriber the subscriber name
   * @return the id of the last fetched message for this subscriber on this topic,
   *         or {@code null} if no message id was stored before
   */
  @Nullable
  public String retrieveSubscriberState(String topic, String subscriber) throws IOException {
    return getSubscriberStateTable().read(getSubscriberKeys(topic, subscriber))
      .map(row -> row.getString(StoreDefinition.AppMetadataStore.SUBSCRIBER_MESSAGE))
      .orElse(null);
  }

  /**
   * Updates the given topic's last fetched message id with the given message id for the given subscriber.
   *
   * @param topic the topic to persist the message id
   * @param subscriber the subscriber name
   * @param messageId the most recently processed message id
   */
  public void persistSubscriberState(String topic, String subscriber, String messageId) throws IOException {
    List<Field<?>> keys = getSubscriberKeys(topic, subscriber);
    keys.add(Fields.stringField(StoreDefinition.AppMetadataStore.SUBSCRIBER_MESSAGE, messageId));
    getSubscriberStateTable().upsert(keys);
  }

  @VisibleForTesting
  Set<RunId> getRunningInRangeForStatus(String statusKey, long startTimeInSecs,
                                        long endTimeInSecs) throws IOException {
    // Create time filter to get running programs between start and end time
    Predicate<RunRecordDetail> timeFilter = (runRecordMeta) ->
      runRecordMeta.getStartTs() < endTimeInSecs &&
        (runRecordMeta.getStopTs() == null || runRecordMeta.getStopTs() >= startTimeInSecs);

    List<Field<?>> prefix = getRunRecordStatusPrefix(statusKey);
    Set<RunId> runIds = new HashSet<>();
    try (CloseableIterator<RunRecordDetail> iterator = queryProgramRuns(Range.singleton(prefix), null, timeFilter,
                                                                        getLimitByStatus(Integer.MAX_VALUE,
                                                                                         ProgramRunStatus.ALL))) {
      iterator.forEachRemaining(meta -> runIds.add(RunIds.fromString(meta.getPid())));
    }
    return runIds;
  }

  @VisibleForTesting
  // USE ONLY IN TESTS: WILL DELETE ALL METADATA STORE INFO
  public void deleteAllAppMetadataTables() throws IOException {
    deleteTable(getApplicationSpecificationTable(), StoreDefinition.AppMetadataStore.NAMESPACE_FIELD);
    deleteTable(getWorkflowNodeStateTable(), StoreDefinition.AppMetadataStore.NAMESPACE_FIELD);
    deleteTable(getRunRecordsTable(), StoreDefinition.AppMetadataStore.RUN_STATUS);
    deleteTable(getWorkflowsTable(), StoreDefinition.AppMetadataStore.NAMESPACE_FIELD);
    deleteTable(getProgramCountsTable(), StoreDefinition.AppMetadataStore.COUNT_TYPE);
    deleteTable(getSubscriberStateTable(), StoreDefinition.AppMetadataStore.SUBSCRIBER_TOPIC);
  }

  private void deleteTable(StructuredTable table, String firstKey) throws IOException {
    table.deleteAll(
      Range.from(ImmutableList.of(Fields.stringField(firstKey, SMALLEST_POSSIBLE_STRING)), Range.Bound.INCLUSIVE));
  }

  private List<Field<?>> getSubscriberKeys(String topic, String subscriber) {
    List<Field<?>> fields = new ArrayList<>();
    fields.add(Fields.stringField(StoreDefinition.AppMetadataStore.SUBSCRIBER_TOPIC, topic));
    fields.add(Fields.stringField(StoreDefinition.AppMetadataStore.SUBSCRIBER, subscriber));
    return fields;
  }


  private List<Field<?>> getApplicationPrimaryKeys(ApplicationId appId) {
    return getApplicationPrimaryKeys(appId.getNamespace(), appId.getApplication(), appId.getVersion());
  }

  private List<Field<?>> getApplicationPrimaryKeys(String namespaceId, String appId, String versionId) {
    List<Field<?>> fields = new ArrayList<>();
    fields.add(Fields.stringField(StoreDefinition.AppMetadataStore.NAMESPACE_FIELD, namespaceId));
    fields.add(Fields.stringField(StoreDefinition.AppMetadataStore.APPLICATION_FIELD, appId));
    fields.add(Fields.stringField(StoreDefinition.AppMetadataStore.VERSION_FIELD, versionId));
    return fields;
  }

  private List<Field<?>> getApplicationKeys(String namespaceId, String appId) {
    List<Field<?>> fields = new ArrayList<>();
    fields.add(Fields.stringField(StoreDefinition.AppMetadataStore.NAMESPACE_FIELD, namespaceId));
    fields.add(Fields.stringField(StoreDefinition.AppMetadataStore.APPLICATION_FIELD, appId));
    return fields;
  }

  private Range getNamespaceRange(String namespaceId) {
    return Range.singleton(
      ImmutableList.of(Fields.stringField(StoreDefinition.AppMetadataStore.NAMESPACE_FIELD, namespaceId)));
  }

  private Range getNamespaceAndApplicationRange(String namespaceId, String applicationId) {
    return Range.singleton(
      ImmutableList.of(
        Fields.stringField(StoreDefinition.AppMetadataStore.NAMESPACE_FIELD, namespaceId),
        Fields.stringField(StoreDefinition.AppMetadataStore.APPLICATION_FIELD, applicationId)));
  }

  private void writeApplicationSerialized(String namespaceId, String appId, String versionId, String serialized,
<<<<<<< HEAD
                                          @Nullable Long created, @Nullable String author,
                                          @Nullable String changeSummary, @Nullable Boolean latest)
=======
                                          Long created, @Nullable String author,
                                          @Nullable String changeSummary)
>>>>>>> 826cc3a3
    throws IOException {
    List<Field<?>> fields = getApplicationPrimaryKeys(namespaceId, appId, versionId);
    fields.add(Fields.stringField(StoreDefinition.AppMetadataStore.APPLICATION_DATA_FIELD, serialized));
    fields.add(Fields.stringField(StoreDefinition.AppMetadataStore.AUTHOR_FIELD, author));
    fields.add(Fields.longField(StoreDefinition.AppMetadataStore.CREATION_TIME_FIELD, created));
<<<<<<< HEAD
    fields.add(Fields.stringField(StoreDefinition.AppMetadataStore.LATEST_FIELD, latest == null ? null :
      Boolean.toString(latest)));
    fields.add(Fields.stringField(StoreDefinition.AppMetadataStore.CHANGE_SUMMARY_FIELD, changeSummary));
=======
    fields.add(Fields.stringField(StoreDefinition.AppMetadataStore.LATEST_FIELD, "true"));
    fields.add(Fields.stringField(StoreDefinition.AppMetadataStore.CHANGE_SUMMARY_FIELD, changeSummary));
    getApplicationSpecificationTable().upsert(fields);
  }

  private void updateApplicationSerialized(String namespaceId, String appId, String versionId, String serialized)
    throws IOException {
    List<Field<?>> fields = getApplicationPrimaryKeys(namespaceId, appId, versionId);
    fields.add(Fields.stringField(StoreDefinition.AppMetadataStore.APPLICATION_DATA_FIELD, serialized));
>>>>>>> 826cc3a3
    getApplicationSpecificationTable().upsert(fields);
  }

  private List<Field<?>> getCountTypePrefix(String countType) {
    List<Field<?>> fields = new ArrayList<>();
    fields.add(Fields.stringField(StoreDefinition.AppMetadataStore.COUNT_TYPE, countType));
    return fields;
  }

  private List<Field<?>> getCountNamespacePrefix(String countType, NamespaceId namespaceId) {
    List<Field<?>> fields = getCountTypePrefix(countType);
    fields.add(Fields.stringField(StoreDefinition.AppMetadataStore.NAMESPACE_FIELD, namespaceId.getNamespace()));
    return fields;
  }

  private List<Field<?>> getCountApplicationPrefix(String countType, ApplicationId applicationId) {
    List<Field<?>> fields = getCountTypePrefix(countType);
    fields.add(Fields.stringField(StoreDefinition.AppMetadataStore.NAMESPACE_FIELD, applicationId.getNamespace()));
    fields.add(Fields.stringField(StoreDefinition.AppMetadataStore.APPLICATION_FIELD, applicationId.getApplication()));
    fields.add(Fields.stringField(StoreDefinition.AppMetadataStore.VERSION_FIELD, applicationId.getVersion()));
    return fields;
  }

  // Do NOT use with type = RunRecordDetail since that needs custom deserialization {@link deserializeRunRecordMeta}
  private <T> List<T> scanWithRange(Range range, Type typeofT, StructuredTable table, String field)
    throws IOException {
    List<T> result = new ArrayList<>();
    try (CloseableIterator<StructuredRow> iterator = table.scan(range, Integer.MAX_VALUE)) {
      while (iterator.hasNext()) {
        result.add(
          GSON.fromJson(iterator.next().getString(field), typeofT));
      }
    }
    return result;
  }

  private List<ApplicationMeta> scanAppsWithRange(Range range)
    throws IOException {
    List<ApplicationMeta> result = new ArrayList<>();
    try (CloseableIterator<StructuredRow> iterator =  getApplicationSpecificationTable()
      .scan(range, Integer.MAX_VALUE)) {
      while (iterator.hasNext()) {
        ApplicationMeta appMeta = getApplicationMetaUtil(iterator.next());
        result.add(appMeta);
      }
    }
    return result;
  }

  private ApplicationMeta getApplicationMetaUtil(StructuredRow row) {
    String author = row.getString(StoreDefinition.AppMetadataStore.AUTHOR_FIELD);
    String changeSummary = row.getString(StoreDefinition.AppMetadataStore.CHANGE_SUMMARY_FIELD);
    Long created = row.getLong(StoreDefinition.AppMetadataStore.CREATION_TIME_FIELD);
    ApplicationSpecification spec = GSON.fromJson(row.getString(
      StoreDefinition.AppMetadataStore.APPLICATION_DATA_FIELD), ApplicationMeta.class).getSpec();
    String id = GSON.fromJson(row.getString(
      StoreDefinition.AppMetadataStore.APPLICATION_DATA_FIELD), ApplicationMeta.class).getId();
    return new ApplicationMeta(id, spec, changeSummary, created, author);
  }

  private void writeToStructuredTableWithPrimaryKeys(
    List<Field<?>> keys, Object data, StructuredTable table, String field) throws IOException {
    keys.add(Fields.stringField(field, GSON.toJson(data)));
    table.upsert(keys);
  }

  private List<Field<?>> getRunRecordStatusPrefix(String status) {
    List<Field<?>> fields = new ArrayList<>();
    fields.add(Fields.stringField(StoreDefinition.AppMetadataStore.RUN_STATUS, status));
    return fields;
  }

  private List<Field<?>> getRunRecordNamespacePrefix(String status, @Nullable NamespaceId namespaceId) {
    List<Field<?>> fields = getRunRecordStatusPrefix(status);
    if (namespaceId == null) {
      return fields;
    }
    fields.add(Fields.stringField(StoreDefinition.AppMetadataStore.NAMESPACE_FIELD, namespaceId.getNamespace()));
    return fields;
  }

  private List<Field<?>> getRunRecordApplicationPrefix(String status, @Nullable ApplicationId applicationId) {
    List<Field<?>> fields = getRunRecordStatusPrefix(status);
    if (applicationId == null) {
      return fields;
    }
    fields.addAll(getApplicationPrimaryKeys(applicationId));
    return fields;
  }

  private List<Field<?>> getRunRecordProgramPrefix(String status, @Nullable ProgramId programId) {
    if (programId == null) {
      return getRunRecordStatusPrefix(status);
    }
    List<Field<?>> fields =
      getRunRecordApplicationPrefix(
        status, new ApplicationId(programId.getNamespace(), programId.getApplication(), programId.getVersion()));
    fields.add(Fields.stringField(StoreDefinition.AppMetadataStore.PROGRAM_TYPE_FIELD, programId.getType().name()));
    fields.add(Fields.stringField(StoreDefinition.AppMetadataStore.PROGRAM_FIELD, programId.getProgram()));
    return fields;
  }

  private static RunRecordDetail deserializeRunRecordMeta(StructuredRow row) {
    RunRecordDetail existing =
      GSON.fromJson(row.getString(StoreDefinition.AppMetadataStore.RUN_RECORD_DATA), RunRecordDetail.class);
    return RunRecordDetail.builder(existing)
      .setProgramRunId(
        getProgramIdFromRunRecordsPrimaryKeys(new ArrayList<>(row.getPrimaryKeys())).run(existing.getPid()))
      .build();
  }

  private static ProgramId getProgramIdFromRunRecordsPrimaryKeys(List<Field<?>> primaryKeys) {
    // Assume keys are in correct ordering - skip first field since it's run_status
    return new ApplicationId(getStringFromField(primaryKeys.get(1)), getStringFromField(primaryKeys.get(2)),
                             getStringFromField(primaryKeys.get(3)))
      .program(ProgramType.valueOf(getStringFromField(primaryKeys.get(4))), getStringFromField(primaryKeys.get(5)));
  }

  private static String getStringFromField(Field<?> field) {
    return (String) field.getValue();
  }

  private List<Field<?>> addProgramPrimaryKeys(ProgramId programRunId, List<Field<?>> fields) {
    fields.add(Fields.stringField(StoreDefinition.AppMetadataStore.NAMESPACE_FIELD, programRunId.getNamespace()));
    fields.add(Fields.stringField(StoreDefinition.AppMetadataStore.APPLICATION_FIELD, programRunId.getApplication()));
    fields.add(Fields.stringField(StoreDefinition.AppMetadataStore.VERSION_FIELD, programRunId.getVersion()));
    fields.add(Fields.stringField(StoreDefinition.AppMetadataStore.PROGRAM_TYPE_FIELD, programRunId.getType().name()));
    fields.add(Fields.stringField(StoreDefinition.AppMetadataStore.PROGRAM_FIELD, programRunId.getProgram()));
    return fields;
  }

  private List<Field<?>> getProgramRunPrimaryKeys(ProgramRunId programRunId) {
    List<Field<?>> fields = addProgramPrimaryKeys(programRunId.getParent(), new ArrayList<>());
    fields.add(Fields.stringField(StoreDefinition.AppMetadataStore.RUN_FIELD, programRunId.getRun()));
    return fields;
  }

  private List<Field<?>> getWorkflowPrimaryKeys(ProgramRunId programRunId, String nodeId) {
    List<Field<?>> fields = getProgramRunPrimaryKeys(programRunId);
    fields.add(Fields.stringField(StoreDefinition.AppMetadataStore.NODE_ID, nodeId));
    return fields;
  }

  private List<Field<?>> getProgramRunInvertedTimeKey(String recordType, ProgramRunId runId, long startTs) {
    List<Field<?>> fields = new ArrayList<>();
    fields.add(Fields.stringField(StoreDefinition.AppMetadataStore.RUN_STATUS, recordType));
    addProgramPrimaryKeys(runId.getParent(), fields);
    fields.add(Fields.longField(StoreDefinition.AppMetadataStore.RUN_START_TIME, getInvertedTsKeyPart(startTs)));
    fields.add(Fields.stringField(StoreDefinition.AppMetadataStore.RUN_FIELD, runId.getRun()));
    return fields;
  }

  private List<Field<?>> getProgramCountPrimaryKeys(String type, ProgramId programId) {
    List<Field<?>> fields = new ArrayList<>();
    fields.add(Fields.stringField(StoreDefinition.AppMetadataStore.COUNT_TYPE, type));
    return addProgramPrimaryKeys(programId, fields);
  }

  @Nullable
  private Predicate<StructuredRow> getKeyFilterByTimeRange(long startTime, long endTime) {
    if (startTime <= 0 && endTime == Long.MAX_VALUE) {
      return null;
    }
    long lowerBound = getInvertedTsScanKeyPart(endTime);
    long upperBound = getInvertedTsScanKeyPart(startTime);
    return row -> {
      Long time = row.getLong(StoreDefinition.AppMetadataStore.RUN_START_TIME);
      return time != null && time >= lowerBound && time <= upperBound;
    };
  }

  private static ApplicationId getApplicationIdFromRow(StructuredRow row) {
    return new NamespaceId(row.getString(StoreDefinition.AppMetadataStore.NAMESPACE_FIELD))
      .app(row.getString(StoreDefinition.AppMetadataStore.APPLICATION_FIELD),
           row.getString(StoreDefinition.AppMetadataStore.VERSION_FIELD));
  }

  /**
   * Represents a position for scanning.
   */
  public static final class Cursor {

    public static final Cursor EMPTY = new Cursor(Collections.emptyList(), Range.Bound.INCLUSIVE);

    private final Collection<Field<?>> fields;
    private final Range.Bound bound;

    Cursor(Collection<Field<?>> fields, Range.Bound bound) {
      this.fields = fields;
      this.bound = bound;
    }
  }

  private static final class AppScanEntry implements Map.Entry<ApplicationId, ApplicationMeta> {

    private final ApplicationId appId;
    private final String rawAppMeta;
    private volatile ApplicationMeta appMeta;

    private AppScanEntry(StructuredRow row) {
      this.appId = getApplicationIdFromRow(row);
      this.rawAppMeta = row.getString(StoreDefinition.AppMetadataStore.APPLICATION_DATA_FIELD);
    }

    @Override
    public ApplicationId getKey() {
      return appId;
    }

    @Override
    public ApplicationMeta getValue() {
      // Decode the app meta once on-demand
      ApplicationMeta meta = appMeta;
      if (meta != null) {
        return meta;
      }
      appMeta = meta = GSON.fromJson(rawAppMeta, ApplicationMeta.class);
      return meta;
    }

    @Override
    public ApplicationMeta setValue(ApplicationMeta value) {
      throw new UnsupportedOperationException();
    }

    @Override
    public boolean equals(Object o) {
      if (this == o) {
        return true;
      }
      if (o == null || getClass() != o.getClass()) {
        return false;
      }
      AppScanEntry that = (AppScanEntry) o;
      return Objects.equals(appId, that.appId) && Objects.equals(rawAppMeta, that.rawAppMeta);
    }

    @Override
    public int hashCode() {
      return Objects.hash(appId, rawAppMeta);
    }
  }
}<|MERGE_RESOLUTION|>--- conflicted
+++ resolved
@@ -347,17 +347,10 @@
     return getApplicationSpecificationTable().count(ranges);
   }
 
-<<<<<<< HEAD
-  public List<ApplicationMeta> getLatest(String namespaceId, String appName) throws IOException {
-    // TODO: Querying the table on latest = true.
-    return scanWithRange(
-      getNamespaceAndApplicationRange(namespaceId, appName),
-=======
   public List<ApplicationMeta> getLatest(NamespaceId namespaceId, String appName) throws IOException {
     // TODO: change this to filter by range of primary prefix key and index
     return scanWithRange(
       getNamespaceAndApplicationRange(namespaceId.getNamespace(), appName),
->>>>>>> 826cc3a3
       ApplicationMeta.class,
       getApplicationSpecificationTable(),
       StoreDefinition.AppMetadataStore.APPLICATION_DATA_FIELD);
@@ -447,13 +440,6 @@
 
 
   public void writeApplication(String namespaceId, String appId, String versionId, ApplicationSpecification spec,
-<<<<<<< HEAD
-                               @Nullable Long created, @Nullable String author, @Nullable String changeSummary,
-                               @Nullable Boolean latest)
-    throws IOException {
-    writeApplicationSerialized(namespaceId, appId, versionId, GSON.toJson(new ApplicationMeta(appId, spec)), created,
-                               author, changeSummary, latest);
-=======
                                 long creationTimeMillis, @Nullable String author, @Nullable String changeSummary)
     throws IOException {
     writeApplicationSerialized(namespaceId, appId, versionId, GSON.toJson(new ApplicationMeta(appId, spec,
@@ -461,7 +447,6 @@
                                                                                               creationTimeMillis,
                                                                                               author))
       , creationTimeMillis, author, changeSummary);
->>>>>>> 826cc3a3
   }
 
   public void createApplicationVersion(ApplicationId id, ApplicationMeta meta, @Nullable String parentVersion)
@@ -541,16 +526,10 @@
     if (LOG.isTraceEnabled()) {
       LOG.trace("Application {} exists in mds with specification {}", appId, GSON.toJson(existing));
     }
-<<<<<<< HEAD
-    ApplicationMeta updated = new ApplicationMeta(existing.getId(), spec);
-    writeApplicationSerialized(appId.getNamespace(), appId.getApplication(), appId.getVersion(), GSON.toJson(updated),
-                               null, updated.getAuthor(), null, false);
-=======
     // creation time cannot be null  - will be written to app-spec but won't be added to table
     ApplicationMeta updated = new ApplicationMeta(existing.getId(), spec, null, System.currentTimeMillis(),
                                                   null);
     updateApplicationSerialized(appId.getNamespace(), appId.getApplication(), appId.getVersion(), GSON.toJson(updated));
->>>>>>> 826cc3a3
   }
 
   /**
@@ -1925,23 +1904,13 @@
   }
 
   private void writeApplicationSerialized(String namespaceId, String appId, String versionId, String serialized,
-<<<<<<< HEAD
-                                          @Nullable Long created, @Nullable String author,
-                                          @Nullable String changeSummary, @Nullable Boolean latest)
-=======
                                           Long created, @Nullable String author,
                                           @Nullable String changeSummary)
->>>>>>> 826cc3a3
     throws IOException {
     List<Field<?>> fields = getApplicationPrimaryKeys(namespaceId, appId, versionId);
     fields.add(Fields.stringField(StoreDefinition.AppMetadataStore.APPLICATION_DATA_FIELD, serialized));
     fields.add(Fields.stringField(StoreDefinition.AppMetadataStore.AUTHOR_FIELD, author));
     fields.add(Fields.longField(StoreDefinition.AppMetadataStore.CREATION_TIME_FIELD, created));
-<<<<<<< HEAD
-    fields.add(Fields.stringField(StoreDefinition.AppMetadataStore.LATEST_FIELD, latest == null ? null :
-      Boolean.toString(latest)));
-    fields.add(Fields.stringField(StoreDefinition.AppMetadataStore.CHANGE_SUMMARY_FIELD, changeSummary));
-=======
     fields.add(Fields.stringField(StoreDefinition.AppMetadataStore.LATEST_FIELD, "true"));
     fields.add(Fields.stringField(StoreDefinition.AppMetadataStore.CHANGE_SUMMARY_FIELD, changeSummary));
     getApplicationSpecificationTable().upsert(fields);
@@ -1951,7 +1920,6 @@
     throws IOException {
     List<Field<?>> fields = getApplicationPrimaryKeys(namespaceId, appId, versionId);
     fields.add(Fields.stringField(StoreDefinition.AppMetadataStore.APPLICATION_DATA_FIELD, serialized));
->>>>>>> 826cc3a3
     getApplicationSpecificationTable().upsert(fields);
   }
 
