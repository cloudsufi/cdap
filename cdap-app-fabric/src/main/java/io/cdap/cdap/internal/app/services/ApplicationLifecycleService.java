/*
 * Copyright © 2015-2022 Cask Data, Inc.
 *
 * Licensed under the Apache License, Version 2.0 (the "License"); you may not
 * use this file except in compliance with the License. You may obtain a copy of
 * the License at
 *
 * http://www.apache.org/licenses/LICENSE-2.0
 *
 * Unless required by applicable law or agreed to in writing, software
 * distributed under the License is distributed on an "AS IS" BASIS, WITHOUT
 * WARRANTIES OR CONDITIONS OF ANY KIND, either express or implied. See the
 * License for the specific language governing permissions and limitations under
 * the License.
 */

package io.cdap.cdap.internal.app.services;

import com.google.common.base.Joiner;
import com.google.common.base.Throwables;
import com.google.common.collect.ImmutableList;
import com.google.common.collect.Iterables;
import com.google.common.util.concurrent.AbstractIdleService;
import com.google.gson.Gson;
import com.google.gson.GsonBuilder;
import com.google.gson.JsonIOException;
import com.google.gson.stream.JsonWriter;
import com.google.inject.Inject;
import io.cdap.cdap.api.ProgramSpecification;
import io.cdap.cdap.api.app.Application;
import io.cdap.cdap.api.app.ApplicationConfigUpdateAction;
import io.cdap.cdap.api.app.ApplicationSpecification;
import io.cdap.cdap.api.app.ApplicationUpdateResult;
import io.cdap.cdap.api.artifact.ApplicationClass;
import io.cdap.cdap.api.artifact.ArtifactId;
import io.cdap.cdap.api.artifact.ArtifactRange;
import io.cdap.cdap.api.artifact.ArtifactScope;
import io.cdap.cdap.api.artifact.ArtifactSummary;
import io.cdap.cdap.api.artifact.ArtifactVersion;
import io.cdap.cdap.api.artifact.ArtifactVersionRange;
import io.cdap.cdap.api.artifact.CloseableClassLoader;
import io.cdap.cdap.api.metrics.MetricDeleteQuery;
import io.cdap.cdap.api.metrics.MetricsSystemClient;
import io.cdap.cdap.api.plugin.Plugin;
import io.cdap.cdap.api.security.AccessException;
import io.cdap.cdap.api.workflow.WorkflowSpecification;
import io.cdap.cdap.app.deploy.Manager;
import io.cdap.cdap.app.deploy.ManagerFactory;
import io.cdap.cdap.app.store.ApplicationFilter;
import io.cdap.cdap.app.store.ScanApplicationsRequest;
import io.cdap.cdap.app.store.Store;
import io.cdap.cdap.common.ApplicationNotFoundException;
import io.cdap.cdap.common.ArtifactAlreadyExistsException;
import io.cdap.cdap.common.ArtifactNotFoundException;
import io.cdap.cdap.common.CannotBeDeletedException;
import io.cdap.cdap.common.InvalidArtifactException;
import io.cdap.cdap.common.NotFoundException;
import io.cdap.cdap.common.conf.CConfiguration;
import io.cdap.cdap.common.conf.Constants;
import io.cdap.cdap.common.conf.Constants.AppFabric;
import io.cdap.cdap.common.id.Id;
import io.cdap.cdap.common.io.CaseInsensitiveEnumTypeAdapterFactory;
import io.cdap.cdap.common.utils.BatchingConsumer;
import io.cdap.cdap.config.PreferencesService;
import io.cdap.cdap.data2.metadata.writer.MetadataServiceClient;
import io.cdap.cdap.data2.registry.UsageRegistry;
import io.cdap.cdap.internal.app.DefaultApplicationUpdateContext;
import io.cdap.cdap.internal.app.deploy.ProgramTerminator;
import io.cdap.cdap.internal.app.deploy.pipeline.AppDeploymentInfo;
import io.cdap.cdap.internal.app.deploy.pipeline.AppDeploymentRuntimeInfo;
import io.cdap.cdap.internal.app.deploy.pipeline.ApplicationWithPrograms;
import io.cdap.cdap.internal.app.runtime.artifact.ArtifactDetail;
import io.cdap.cdap.internal.app.runtime.artifact.ArtifactRepository;
import io.cdap.cdap.internal.app.runtime.artifact.Artifacts;
import io.cdap.cdap.internal.app.store.ApplicationMeta;
import io.cdap.cdap.internal.app.store.RunRecordDetail;
import io.cdap.cdap.internal.capability.CapabilityNotAvailableException;
import io.cdap.cdap.internal.capability.CapabilityReader;
import io.cdap.cdap.internal.profile.AdminEventPublisher;
import io.cdap.cdap.messaging.MessagingService;
import io.cdap.cdap.messaging.context.MultiThreadMessagingContext;
import io.cdap.cdap.proto.ApplicationDetail;
import io.cdap.cdap.proto.PluginInstanceDetail;
import io.cdap.cdap.proto.ProgramType;
import io.cdap.cdap.proto.artifact.AppRequest;
import io.cdap.cdap.proto.artifact.ArtifactSortOrder;
import io.cdap.cdap.proto.artifact.ChangeSummaryRequest;
import io.cdap.cdap.proto.artifact.ChangeSummaryResponse;
import io.cdap.cdap.proto.element.EntityType;
import io.cdap.cdap.proto.id.ApplicationId;
import io.cdap.cdap.proto.id.EntityId;
import io.cdap.cdap.proto.id.InstanceId;
import io.cdap.cdap.proto.id.KerberosPrincipalId;
import io.cdap.cdap.proto.id.NamespaceId;
import io.cdap.cdap.proto.id.ProgramId;
import io.cdap.cdap.proto.id.ProgramRunId;
import io.cdap.cdap.proto.security.AccessPermission;
import io.cdap.cdap.proto.security.Principal;
import io.cdap.cdap.proto.security.StandardPermission;
import io.cdap.cdap.scheduler.Scheduler;
import io.cdap.cdap.security.impersonation.EntityImpersonator;
import io.cdap.cdap.security.impersonation.Impersonator;
import io.cdap.cdap.security.impersonation.OwnerAdmin;
import io.cdap.cdap.security.impersonation.SecurityUtil;
import io.cdap.cdap.security.spi.authentication.AuthenticationContext;
import io.cdap.cdap.security.spi.authorization.AccessEnforcer;
import io.cdap.cdap.spi.metadata.MetadataMutation;
import org.slf4j.Logger;
import org.slf4j.LoggerFactory;

import java.io.File;
import java.io.IOException;
import java.io.OutputStreamWriter;
import java.lang.reflect.Type;
import java.nio.charset.StandardCharsets;
import java.util.AbstractMap.SimpleEntry;
import java.util.ArrayList;
import java.util.Base64;
import java.util.Collection;
import java.util.Collections;
import java.util.Comparator;
import java.util.HashMap;
import java.util.HashSet;
import java.util.LinkedHashMap;
import java.util.List;
import java.util.Map;
import java.util.Map.Entry;
import java.util.Optional;
import java.util.Set;
import java.util.concurrent.ExecutionException;
import java.util.function.Consumer;
import java.util.stream.Collectors;
import java.util.zip.ZipEntry;
import java.util.zip.ZipOutputStream;
import javax.annotation.Nullable;

/**
 * Service that manage lifecycle of Applications.
 */
public class ApplicationLifecycleService extends AbstractIdleService {
  private static final Logger LOG = LoggerFactory.getLogger(ApplicationLifecycleService.class);
  private static final Gson GSON =
      new GsonBuilder().registerTypeAdapterFactory(new CaseInsensitiveEnumTypeAdapterFactory()).create();

  /**
   * Store manages non-runtime lifecycle.
   */
  private final CConfiguration cConf;
  private final Store store;
  private final Scheduler scheduler;
  private final UsageRegistry usageRegistry;
  private final PreferencesService preferencesService;
  private final MetricsSystemClient metricsSystemClient;
  private final OwnerAdmin ownerAdmin;
  private final ArtifactRepository artifactRepository;
  private final ManagerFactory<AppDeploymentInfo, ApplicationWithPrograms> managerFactory;
  private final MetadataServiceClient metadataServiceClient;
  private final AccessEnforcer accessEnforcer;
  private final AuthenticationContext authenticationContext;
  private final boolean appUpdateSchedules;
  private final AdminEventPublisher adminEventPublisher;
  private final Impersonator impersonator;
  private final CapabilityReader capabilityReader;
  private final int batchSize;

  /**
   * Construct the ApplicationLifeCycleService with service factory and cConf coming from guice injection.
   */
  @Inject
  public ApplicationLifecycleService(CConfiguration cConf,
                              Store store, Scheduler scheduler, UsageRegistry usageRegistry,
                              PreferencesService preferencesService, MetricsSystemClient metricsSystemClient,
                              OwnerAdmin ownerAdmin, ArtifactRepository artifactRepository,
                              ManagerFactory<AppDeploymentInfo, ApplicationWithPrograms> managerFactory,
                              MetadataServiceClient metadataServiceClient,
                              AccessEnforcer accessEnforcer, AuthenticationContext authenticationContext,
                              MessagingService messagingService, Impersonator impersonator,
                              CapabilityReader capabilityReader) {
    this.cConf = cConf;
    this.appUpdateSchedules = cConf.getBoolean(Constants.AppFabric.APP_UPDATE_SCHEDULES,
                                               Constants.AppFabric.DEFAULT_APP_UPDATE_SCHEDULES);
    this.batchSize = cConf.getInt(AppFabric.STREAMING_BATCH_SIZE);
    this.store = store;
    this.scheduler = scheduler;
    this.usageRegistry = usageRegistry;
    this.preferencesService = preferencesService;
    this.metricsSystemClient = metricsSystemClient;
    this.artifactRepository = artifactRepository;
    this.managerFactory = managerFactory;
    this.metadataServiceClient = metadataServiceClient;
    this.ownerAdmin = ownerAdmin;
    this.accessEnforcer = accessEnforcer;
    this.authenticationContext = authenticationContext;
    this.impersonator = impersonator;
    this.capabilityReader = capabilityReader;
    this.adminEventPublisher = new AdminEventPublisher(cConf, new MultiThreadMessagingContext(messagingService));
  }

  @Override
  protected void startUp() throws Exception {
    LOG.info("Starting ApplicationLifecycleService");
  }

  @Override
  protected void shutDown() throws Exception {
    LOG.info("Shutting down ApplicationLifecycleService");
  }

  /**
   * Scans all applications in the specified namespace, filtered to only include applications with an artifact name
   * in the set of specified names and an artifact version equal to the specified version. If the specified set
   * is empty, no filtering is performed on artifact name. If the specified version is null, no filtering is done
   * on artifact version.
   *
   * @param namespace the namespace to scan apps from
   * @param artifactNames the set of returned artifact names. If empty, all artifact names are returned
   * @param artifactVersion the artifact version to match. If null, all artifact versions are returned
   * @param consumer a {@link Consumer} to consume each ApplicationDetail being scanned
   */
  public void scanApplications(NamespaceId namespace, Set<String> artifactNames,
      @Nullable String artifactVersion,
      Consumer<ApplicationDetail> consumer) {

    List<ApplicationFilter> filters = getAppFilters(artifactNames, artifactVersion);
    scanApplications(namespace, filters, consumer);
  }

  /**
   * Scans all applications in the specified namespace, filtered to only include application details
   * which satisfy the filters
   *
   * @param namespace the namespace to scan apps from
   * @param filters the filters that must be satisfied  by ApplicationDetail in order to be returned
   * @param consumer a {@link Consumer} to consume each ApplicationDetail being scanned
   */
  public void scanApplications(NamespaceId namespace, List<ApplicationFilter> filters,
                               Consumer<ApplicationDetail> consumer) {
    scanApplications(ScanApplicationsRequest.builder()
      .setNamespaceId(namespace)
      .addFilters(filters)
      .build(), consumer);
  }

  /**
   * Scans all applications in the specified namespace, filtered to only include application details
   * which satisfy the filters
   *
   * @param request application scan request. Must name namespace filled
   * @param consumer a {@link Consumer} to consume each ApplicationDetail being scanned
   * @return if limit was reached (true) or all items were scanned before reaching the limit (false)
   * @throws IllegalArgumentException if scan request does not have namespace specified
   */
  public boolean scanApplications(ScanApplicationsRequest request, Consumer<ApplicationDetail> consumer) {
    NamespaceId namespace = request.getNamespaceId();
    if (namespace == null) {
      throw new IllegalStateException("Application scan request without namespace");
    }
    accessEnforcer.enforceOnParent(EntityType.DATASET, namespace,
        authenticationContext.getPrincipal(), StandardPermission.LIST);

    try (
        BatchingConsumer<Entry<ApplicationId, ApplicationSpecification>> batchingConsumer = new BatchingConsumer<>(
            list -> processApplications(list, consumer), batchSize
        )
    ) {

      return store.scanApplications(request, batchSize, (appId, appSpec) -> {
              batchingConsumer.accept(new SimpleEntry<>(appId, appSpec));
            });
    }
  }

  private void processApplications(List<Map.Entry<ApplicationId, ApplicationSpecification>> list,
      Consumer<ApplicationDetail> consumer) {

    Set<ApplicationId> appIds = list.stream().map(Map.Entry::getKey).collect(Collectors.toSet());

    Set<? extends EntityId> visible = accessEnforcer.isVisible(appIds,
        authenticationContext.getPrincipal());

    list.removeIf(entry -> !visible.contains(entry.getKey()));
    appIds.removeIf(id -> !visible.contains(id));

    try {
      Map<ApplicationId, String> owners = ownerAdmin.getOwnerPrincipals(appIds);

      for (Map.Entry<ApplicationId, ApplicationSpecification> entry : list) {
        // TODO : change-summary to be fetched from ApplicationMeta for CDAP-19528
        ApplicationDetail applicationDetail = ApplicationDetail.fromSpec(entry.getValue(),
            owners.get(entry.getKey()), null);

        try {
          capabilityReader.checkAllEnabled(entry.getValue());
        } catch (CapabilityNotAvailableException ex) {
          LOG.debug("Application {} is ignored due to exception.",
              applicationDetail.getName(), ex);
          continue;
        }

        consumer.accept(applicationDetail);
      }
    } catch (IOException e) {
      throw Throwables.propagate(e);
    }
  }

  /**
   * Get detail about the specified application
   *
   * @param appId the id of the application to get
   * @return detail about the specified application
   * @throws ApplicationNotFoundException if the specified application does not exist
   */
  public ApplicationDetail getAppDetail(ApplicationId appId) throws Exception {
    // user needs to pass the visibility check to get the app detail
    accessEnforcer.enforce(appId, authenticationContext.getPrincipal(), StandardPermission.GET);
    ApplicationMeta appMeta = store.getApplicationMetadata(appId);
    if (appMeta == null || appMeta.getSpec() == null) {
      throw new ApplicationNotFoundException(appId);
    }
    String ownerPrincipal = ownerAdmin.getOwnerPrincipal(appId);
    ChangeSummaryResponse changeSummary = new ChangeSummaryResponse(appMeta.getDescription(), appMeta.getAuthor(),
                                                                    appMeta.getCreationTimeMillis());
    return enforceApplicationDetailAccess(appId, ApplicationDetail.fromSpec(appMeta.getSpec(), ownerPrincipal,
<<<<<<< HEAD
                                                                            appMeta.getDescription(),
                                                                            appMeta.getAuthor(), appMeta.getCreated()));
=======
                                                                            changeSummary));
>>>>>>> 826cc3a3
  }

  /**
   * Get details about the latest version of the specified application
   *
   * @param appId the id of the application to get
   * @return detail about the latest version of the specified application
   * @throws ApplicationNotFoundException if the specified application does not exist
   */
  public ApplicationDetail getLatestAppDetail(ApplicationId appId) throws Exception {
    accessEnforcer.enforce(appId, authenticationContext.getPrincipal(), StandardPermission.GET);
    ApplicationMeta latestApp = store.getLatest(appId.getNamespaceId(), appId.getApplication());
    if (latestApp == null || latestApp.getSpec() == null) {
      throw new ApplicationNotFoundException(appId);
    }
    String ownerPrincipal = ownerAdmin.getOwnerPrincipal(appId);
    ChangeSummaryResponse changeSummary = new ChangeSummaryResponse(latestApp.getDescription(), latestApp.getAuthor(),
                                                                    latestApp.getCreationTimeMillis());
    return enforceApplicationDetailAccess(appId, ApplicationDetail.fromSpec(latestApp.getSpec(), ownerPrincipal,
<<<<<<< HEAD
                                                                            latestApp.getAuthor(),
                                                                            latestApp.getDescription(),
                                                                            latestApp.getCreated()));
=======
                                                                            changeSummary));
>>>>>>> 826cc3a3
  }

  /**
   * Gets details for a set of given applications.
   *
   * @param appIds the set of application id to get details
   * @return a {@link Map} from the application id to the corresponding detail. There will be no entry for applications
   * that don't exist.
   * @throws Exception if failed to get details.
   */
  public Map<ApplicationId, ApplicationDetail> getAppDetails(Collection<ApplicationId> appIds) throws Exception {
    Set<? extends EntityId> visibleIds = accessEnforcer.isVisible(new HashSet<>(appIds),
                                                                         authenticationContext.getPrincipal());
    Set<ApplicationId> filterIds = appIds.stream().filter(visibleIds::contains).collect(Collectors.toSet());
    Map<ApplicationId, ApplicationSpecification> appSpecs = store.getApplications(filterIds);
    Map<ApplicationId, String> principals = ownerAdmin.getOwnerPrincipals(filterIds);

    Map<ApplicationId, ApplicationDetail> result = new HashMap<>();
    for (Map.Entry<ApplicationId, ApplicationSpecification> entry : appSpecs.entrySet()) {
      ApplicationId appId = entry.getKey();
      result.put(appId, enforceApplicationDetailAccess(
        // TODO : change-summary to be fetched from ApplicationMeta for CDAP-19528
        appId, ApplicationDetail.fromSpec(entry.getValue(), principals.get(appId), null)));
    }
    return result;
  }

  /**
   * Creates a ZIP archive that contains the {@link ApplicationDetail} for all applications. The archive created will
   * contain a directory entry for each of the namespace. Inside each namespace directory, it contains the
   * application detail json, the application name as the file name, with {@code ".json"} as the file extension.
   * <p/>
   * This method requires instance admin permission.
   *
   * @param zipOut the {@link ZipOutputStream} for writing out the application details
   */
  public void createAppDetailsArchive(ZipOutputStream zipOut) throws Exception {
    accessEnforcer.enforce(new InstanceId(cConf.get(Constants.INSTANCE_NAME)),
                           authenticationContext.getPrincipal(), StandardPermission.GET);

    Set<NamespaceId> namespaces = new HashSet<>();

    JsonWriter jsonWriter = new JsonWriter(new OutputStreamWriter(zipOut, StandardCharsets.UTF_8));
    store.scanApplications(batchSize, (appId, appSpec) -> {
      // Skip the SYSTEM namespace apps
      if (NamespaceId.SYSTEM.equals(appId.getParent())) {
        return;
      }
      try {
        ApplicationDetail applicationDetail = enforceApplicationDetailAccess(
          appId, ApplicationDetail.fromSpec(appSpec, null, null));
        // Add a directory for the namespace
        if (namespaces.add(appId.getParent())) {
          ZipEntry entry = new ZipEntry(appId.getNamespace() + "/");
          zipOut.putNextEntry(entry);
          zipOut.closeEntry();
        }
        ZipEntry entry = new ZipEntry(appId.getNamespace() + "/" + appId.getApplication() + ".json");
        zipOut.putNextEntry(entry);
        GSON.toJson(applicationDetail, ApplicationDetail.class, jsonWriter);
        jsonWriter.flush();
        zipOut.closeEntry();

      } catch (IOException | AccessException e) {
        throw new RuntimeException("Failed to add zip entry for application " + appId, e);
      }
    });
  }

  public Collection<String> getAppVersions(String namespace, String application) {
    Collection<ApplicationId> appIds = store.getAllAppVersionsAppIds(new ApplicationId(namespace, application));
    List<String> versions = new ArrayList<>();
    for (ApplicationId appId : appIds) {
      versions.add(appId.getVersion());
    }
    return versions;
  }

  /**
   * To determine whether the app version is allowed to be deployed
   *
   * @param appId the id of the application to be determined
   * @return whether the app version is allowed to be deployed
   */
  public boolean updateAppAllowed(ApplicationId appId) throws Exception {
    accessEnforcer.enforce(appId, authenticationContext.getPrincipal(), StandardPermission.GET);
    ApplicationSpecification appSpec = store.getApplication(appId);
    if (appSpec == null) {
      // App does not exist. Allow to create a new one
      return true;
    }
    String version = appId.getVersion();
    return version.endsWith(ApplicationId.DEFAULT_VERSION);
  }

  /**
   * Update an existing application. An application's configuration and artifact version can be updated.
   *
   * @param appId the id of the application to update
   * @param appRequest the request to update the application, including new config and artifact
   * @param programTerminator a program terminator that will stop programs that are removed when updating an app.
   *                          For example, if an update removes a flow, the terminator defines how to stop that flow.
   * @return information about the deployed application
   * @throws ApplicationNotFoundException if the specified application does not exist
   * @throws ArtifactNotFoundException if the requested artifact does not exist
   * @throws InvalidArtifactException if the specified artifact is invalid. For example, if the artifact name changed,
   *                                  if the version is an invalid version, or the artifact contains no app classes
   * @throws Exception if there was an exception during the deployment pipeline. This exception will often wrap
   *                   the actual exception
   */
  public ApplicationWithPrograms updateApp(ApplicationId appId, AppRequest appRequest,
                                           ProgramTerminator programTerminator) throws Exception {
    // Check if the current user has admin privileges on it before updating.
    accessEnforcer.enforce(appId, authenticationContext.getPrincipal(), StandardPermission.UPDATE);

<<<<<<< HEAD
    String parentVersion = appRequest.getParentVersion();
    ApplicationMeta currentApp = store.getLatest(appId.getNamespace(), appId.getApplication());
    if (currentApp == null || currentApp.getSpec() == null) {
=======
    ApplicationMeta currentApp = store.getLatest(appId.getNamespaceId(), appId.getApplication());
    ApplicationSpecification currentSpec = Optional.ofNullable(currentApp)
      .map(ApplicationMeta::getSpec)
      .orElse(null);
    if (currentSpec == null) {
>>>>>>> 826cc3a3
      throw new ApplicationNotFoundException(appId);
    }
    ArtifactId currentArtifact = currentSpec.getArtifactId();

    // if no artifact is given, use the current one.
    ArtifactId newArtifactId = currentArtifact;
    // otherwise, check requested artifact is valid and use it
    ArtifactSummary requestedArtifact = appRequest.getArtifact();
    if (requestedArtifact != null) {
      // cannot change artifact name, only artifact version.
      if (!currentArtifact.getName().equals(requestedArtifact.getName())) {
        throw new InvalidArtifactException(String.format(
          " Only artifact version updates are allowed. Cannot change from artifact '%s' to '%s'.",
          currentArtifact.getName(), requestedArtifact.getName()));
      }

      if (!currentArtifact.getScope().equals(requestedArtifact.getScope())) {
        throw new InvalidArtifactException("Only artifact version updates are allowed. " +
          "Cannot change from a non-system artifact to a system artifact or vice versa.");
      }

      // check requested artifact version is valid
      ArtifactVersion requestedVersion = new ArtifactVersion(requestedArtifact.getVersion());
      if (requestedVersion.getVersion() == null) {
        throw new InvalidArtifactException(String.format(
          "Requested artifact version '%s' is invalid", requestedArtifact.getVersion()));
      }
      newArtifactId = new ArtifactId(currentArtifact.getName(), requestedVersion, currentArtifact.getScope());
    }

    // ownerAdmin.getImpersonationPrincipal will give the owner which will be impersonated for the application
    // irrespective of the version
    SecurityUtil.verifyOwnerPrincipal(appId, appRequest.getOwnerPrincipal(), ownerAdmin);

    Object requestedConfigObj = appRequest.getConfig();
    // if config is null, use the previous config. Shouldn't use a static GSON since the request Config object can
    // be a user class, otherwise there will be ClassLoader leakage.
    String requestedConfigStr = requestedConfigObj == null ?
      currentSpec.getConfiguration() : new Gson().toJson(requestedConfigObj);

    Id.Artifact artifactId = Id.Artifact.fromEntityId(Artifacts.toProtoArtifactId(appId.getParent(), newArtifactId));
    return deployApp(appId.getParent(), appId.getApplication(), appId.getVersion(), artifactId, requestedConfigStr,
                     appRequest.getChangeSummary(), programTerminator, ownerAdmin.getOwner(appId),
                     appRequest.canUpdateSchedules());
  }

  /**
   * Finds latest application artifact for given application and current artifact for upgrading application.
   * If no artifact found then returns current artifact as the candidate.
   *
   * @param appId application Id to find latest app artifact for.
   * @param currentArtifactId current artifact used by application.
   * @param allowedArtifactScopes artifact scopes to search in for finding candidate artifacts.
   * @param allowSnapshot whether to consider snapshot version of artifacts or not for upgrade.
   * @return {@link ArtifactSummary} for the artifact to be used for upgrade purpose.
   * @throws NotFoundException if there is no artifact available for given artifact.
   * @throws Exception if there was an exception during finding candidate artifact.
   */
  private ArtifactSummary getLatestAppArtifactForUpgrade(ApplicationId appId, ArtifactId currentArtifactId,
                                                         Set<ArtifactScope> allowedArtifactScopes,
                                                         boolean allowSnapshot)
    throws Exception {

    List<ArtifactSummary> availableArtifacts = new ArrayList<>();
    // At the least, current artifact should be in the set of available artifacts.
    availableArtifacts.add(ArtifactSummary.from(currentArtifactId));

    // Find candidate artifacts from all scopes we need to consider.
    for (ArtifactScope scope: allowedArtifactScopes) {
      NamespaceId artifactNamespaceToConsider =
        ArtifactScope.SYSTEM.equals(scope) ? NamespaceId.SYSTEM : appId.getParent();
      List<ArtifactSummary> artifacts;
      try {
        artifacts = artifactRepository.getArtifactSummaries(artifactNamespaceToConsider, currentArtifactId.getName(),
                                                            Integer.MAX_VALUE, ArtifactSortOrder.ASC);
      } catch (ArtifactNotFoundException e) {
        // This can happen if we are looking for candidate artifact in multiple namespace.
        continue;
      }
      for (ArtifactSummary artifactSummary: artifacts) {
        ArtifactVersion artifactVersion = new ArtifactVersion(artifactSummary.getVersion());
        // Consider if it is a non-snapshot version artifact or it is a snapshot version than allowSnapshot is true.
        if ((artifactVersion.isSnapshot() && allowSnapshot) || !artifactVersion.isSnapshot()) {
          availableArtifacts.add(artifactSummary);
        }
      }
    }

    // Find the artifact with latest version.
    Optional<ArtifactSummary> newArtifactCandidate = availableArtifacts.stream().max(
      Comparator.comparing(artifactSummary -> new ArtifactVersion(artifactSummary.getVersion())));

    io.cdap.cdap.proto.id.ArtifactId currentArtifact =
      new io.cdap.cdap.proto.id.ArtifactId(appId.getNamespace(), currentArtifactId.getName(),
                                           currentArtifactId.getVersion().getVersion());
    return newArtifactCandidate.orElseThrow(() -> new ArtifactNotFoundException(currentArtifact));
  }

  /**
   * Upgrades an existing application by upgrading application artifact versions and plugin artifact versions.
   *
   * @param appId the id of the application to upgrade.
   * @param allowedArtifactScopes artifact scopes allowed while looking for latest artifacts for upgrade.
   * @param allowSnapshot whether to consider snapshot version of artifacts or not for upgrade.
   * @throws IllegalStateException if something unexpected happened during upgrade.
   * @throws IOException if there was an IO error during initializing application class from artifact.
   * @throws JsonIOException if there was an error in serializing or deserializing app config.
   * @throws UnsupportedOperationException if application does not support upgrade operation.
   * @throws InvalidArtifactException if candidate application artifact is invalid for upgrade purpose.
   * @throws NotFoundException if any object related to upgrade is not found like application/artifact.
   * @throws Exception if there was an exception during the upgrade of application. This exception will often wrap
   *                   the actual exception
   */
  public void upgradeApplication(ApplicationId appId, Set<ArtifactScope> allowedArtifactScopes, boolean allowSnapshot)
    throws Exception {
    // Check if the current user has admin privileges on it before updating.
    accessEnforcer.enforce(appId, authenticationContext.getPrincipal(), StandardPermission.UPDATE);

    // upgrade the latest version of the app
    ApplicationMeta currentApp = store.getLatest(appId.getNamespaceId(), appId.getApplication());
    ApplicationSpecification currentSpec = Optional.ofNullable(currentApp)
      .map(ApplicationMeta::getSpec)
      .orElse(null);
    
    if (currentSpec == null) {
      LOG.info("Application {} not found for upgrade.", appId);
      throw new NotFoundException(appId);
    }
    ArtifactId currentArtifact = currentSpec.getArtifactId();

    ArtifactSummary candidateArtifact = getLatestAppArtifactForUpgrade(appId, currentArtifact,
                                                                       allowedArtifactScopes,
                                                                       allowSnapshot);
    ArtifactVersion candidateArtifactVersion = new ArtifactVersion(candidateArtifact.getVersion());

    // Current artifact should not have higher version than candidate artifact.
    if (currentArtifact.getVersion().compareTo(candidateArtifactVersion) > 0) {
      String error = String.format(
        "The current artifact has a version higher %s than any existing artifact.", currentArtifact.getVersion());
      throw new InvalidArtifactException(error);
    }

    ArtifactId newArtifactId =
      new ArtifactId(candidateArtifact.getName(), candidateArtifactVersion, candidateArtifact.getScope());

    Id.Artifact newArtifact = Id.Artifact.fromEntityId(Artifacts.toProtoArtifactId(appId.getParent(), newArtifactId));
    ArtifactDetail newArtifactDetail = artifactRepository.getArtifact(newArtifact);

    updateApplicationInternal(appId, currentSpec.getConfiguration(), programId -> { }, newArtifactDetail,
                              Collections.singletonList(ApplicationConfigUpdateAction.UPGRADE_ARTIFACT),
                              allowedArtifactScopes, allowSnapshot, ownerAdmin.getOwner(appId), false);
  }

  /**
   * Updates an application config by applying given update actions. The app should know how to apply these actions
   * to its config.
   */
  private void updateApplicationInternal(ApplicationId appId,
                                         @Nullable String currentConfigStr,
                                         ProgramTerminator programTerminator,
                                         ArtifactDetail artifactDetail,
                                         List<ApplicationConfigUpdateAction> updateActions,
                                         Set<ArtifactScope> allowedArtifactScopes,
                                         boolean allowSnapshot,
                                         @Nullable KerberosPrincipalId ownerPrincipal,
                                         boolean updateSchedules) throws Exception {
    ApplicationClass appClass = Iterables.getFirst(artifactDetail.getMeta().getClasses().getApps(), null);
    if (appClass == null) {
      // This should never happen.
      throw new IllegalStateException(String.format("No application class found in artifact '%s' in namespace '%s'.",
                                      artifactDetail.getDescriptor().getArtifactId(), appId.getParent()));
    }
    io.cdap.cdap.proto.id.ArtifactId artifactId =
      Artifacts.toProtoArtifactId(appId.getParent(), artifactDetail.getDescriptor().getArtifactId());
    EntityImpersonator classLoaderImpersonator = new EntityImpersonator(artifactId, this.impersonator);

    String updatedAppConfig;
    DefaultApplicationUpdateContext updateContext =
      new DefaultApplicationUpdateContext(appId.getParent(), appId, artifactDetail.getDescriptor().getArtifactId(),
                                          artifactRepository, currentConfigStr, updateActions,
                                          allowedArtifactScopes, allowSnapshot);

    try (CloseableClassLoader artifactClassLoader =
      artifactRepository.createArtifactClassLoader(artifactDetail.getDescriptor(),
                                                   classLoaderImpersonator)) {
      Object appMain = artifactClassLoader.loadClass(appClass.getClassName()).newInstance();
      // Run config update logic for the application to generate updated config.
      if (!(appMain instanceof Application)) {
        throw new IllegalStateException(
          String.format("Application main class is of invalid type: %s",
                        appMain.getClass().getName()));
      }
      Application app = (Application) appMain;
      Type configType = Artifacts.getConfigType(app.getClass());
      if (!app.isUpdateSupported()) {
        String errorMessage = String.format("Application %s does not support update.", appId);
        throw new UnsupportedOperationException(errorMessage);
      }
      ApplicationUpdateResult<?> updateResult = app.updateConfig(updateContext);
      updatedAppConfig = GSON.toJson(updateResult.getNewConfig(), configType);
    }
    Principal requestingUser = authenticationContext.getPrincipal();
    // Deploy application with with potentially new app config and new artifact.
    AppDeploymentInfo deploymentInfo = AppDeploymentInfo.builder()
      .setArtifactId(artifactId)
      .setArtifactLocation(artifactDetail.getDescriptor().getLocation())
      .setApplicationClass(appClass)
      .setApplicationId(appId)
      .setConfigString(updatedAppConfig)
      .setOwnerPrincipal(ownerPrincipal)
      .setUpdateSchedules(updateSchedules)
      .build();

    Manager<AppDeploymentInfo, ApplicationWithPrograms> manager = managerFactory.create(programTerminator);
    // TODO: (CDAP-3258) Manager needs MUCH better error handling.
    ApplicationWithPrograms applicationWithPrograms;
    try {
      applicationWithPrograms = manager.deploy(deploymentInfo).get();
    } catch (ExecutionException e) {
      Throwables.propagateIfPossible(e.getCause(), Exception.class);
      throw Throwables.propagate(e.getCause());
    }
    adminEventPublisher.publishAppCreation(applicationWithPrograms.getApplicationId(),
                                           applicationWithPrograms.getSpecification());
  }

  /**
   * Deploy an application by first adding the application jar to the artifact repository, then creating an application
   * using that newly added artifact.
   *
   * @param namespace the namespace to deploy the application and artifact in
   * @param appName the name of the app. If null, the name will be set based on the application spec
   * @param artifactId the id of the artifact to add and create the application from
   * @param jarFile the application jar to add as an artifact and create the application from
   * @param configStr the configuration to send to the application when generating the application specification
   * @param programTerminator a program terminator that will stop programs that are removed when updating an app.
   *                          For example, if an update removes a flow, the terminator defines how to stop that flow.
   * @return information about the deployed application
   * @throws InvalidArtifactException the the artifact is invalid. For example, if it does not contain any app classes
   * @throws ArtifactAlreadyExistsException if the specified artifact already exists
   * @throws IOException if there was an IO error writing the artifact
   */
  public ApplicationWithPrograms deployAppAndArtifact(NamespaceId namespace, @Nullable String appName,
                                                      Id.Artifact artifactId, File jarFile,
                                                      @Nullable String configStr,
                                                      @Nullable KerberosPrincipalId ownerPrincipal,
                                                      ProgramTerminator programTerminator,
                                                      boolean updateSchedules) throws Exception {

    ArtifactDetail artifactDetail = artifactRepository.addArtifact(artifactId, jarFile);
    try {
      return deployApp(namespace, appName, null, configStr, null, programTerminator, artifactDetail, ownerPrincipal,
                       updateSchedules, false, Collections.emptyMap(), null);
    } catch (Exception e) {
      // if we added the artifact, but failed to deploy the application, delete the artifact to bring us back
      // to the state we were in before this call.
      try {
        artifactRepository.deleteArtifact(artifactId);
      } catch (Exception e2) {
        // if the delete fails, nothing we can do, just log it and continue on
        LOG.warn("Failed to delete artifact {} after deployment of artifact and application failed.", artifactId, e2);
        e.addSuppressed(e2);
      }
      throw e;
    }
  }

  /**
   * Deploy an application using the specified artifact and configuration. When an app is deployed, the Application
   * class is instantiated and configure() is called in order to generate an {@link ApplicationSpecification}.
   * Programs, datasets, and streams are created based on the specification before the spec is persisted in the
   * {@link Store}. This method can create a new application as well as update an existing one.
   *
   * @param namespace the namespace to deploy the app to
   * @param appName the name of the app. If null, the name will be set based on the application spec
   * @param artifactId the id of the artifact to create the application from
   * @param programTerminator a program terminator that will stop programs that are removed when updating an app.
   *                          For example, if an update removes a flow, the terminator defines how to stop that flow.
   * @return information about the deployed application
   * @throws InvalidArtifactException if the artifact does not contain any application classes
   * @throws ArtifactNotFoundException if the specified artifact does not exist
   * @throws IOException if there was an IO error reading artifact detail from the meta store
   * @throws Exception if there was an exception during the deployment pipeline. This exception will often wrap
   *                   the actual exception
   */
  public ApplicationWithPrograms deployApp(NamespaceId namespace, @Nullable String appName, @Nullable String appVersion,
                                           Id.Artifact artifactId,
                                           @Nullable String configStr,
                                           ProgramTerminator programTerminator) throws Exception {
<<<<<<< HEAD
    return deployApp(namespace, appName, appVersion, artifactId, configStr,  programTerminator, null, true);
  }

  /**
   * Deploy an application using the specified artifact and configuration. When an app is deployed, the Application
   * class is instantiated and configure() is called in order to generate an {@link ApplicationSpecification}.
   * Programs, datasets, and streams are created based on the specification before the spec is persisted in the
   * {@link Store}. This method can create a new application as well as update an existing one.
   *
   * @param namespace the namespace to deploy the app to
   * @param appName the name of the app. If null, the name will be set based on the application spec
   * @param artifactId the id of the artifact to create the application from
   * @param configStr the configuration to send to the application when generating the application specification
   * @param programTerminator a program terminator that will stop programs that are removed when updating an app.
   *                          For example, if an update removes a flow, the terminator defines how to stop that flow.
   * @param ownerPrincipal the kerberos principal of the application owner
   * @param updateSchedules specifies if schedules of the workflow have to be updated,
   *                        if null value specified by the property "app.deploy.update.schedules" will be used.
   * @return information about the deployed application
   * @throws InvalidArtifactException if the artifact does not contain any application classes
   * @throws ArtifactNotFoundException if the specified artifact does not exist
   * @throws IOException if there was an IO error reading artifact detail from the meta store
   * @throws Exception if there was an exception during the deployment pipeline. This exception will often wrap
   *                   the actual exception
   */
  public ApplicationWithPrograms deployApp(NamespaceId namespace, @Nullable String appName, @Nullable String appVersion,
                                           Id.Artifact artifactId,
                                           @Nullable String configStr,
                                           ProgramTerminator programTerminator,
                                           @Nullable KerberosPrincipalId ownerPrincipal,
                                           @Nullable Boolean updateSchedules) throws Exception {
    ArtifactDetail artifactDetail = artifactRepository.getArtifact(artifactId);
    return deployApp(namespace, appName, appVersion, configStr, null, programTerminator, artifactDetail,
                     ownerPrincipal, updateSchedules == null ? appUpdateSchedules : updateSchedules, false,
                     Collections.emptyMap(), null);
=======
    return deployApp(namespace, appName, appVersion, artifactId, configStr,  null, programTerminator,
                     null, true);
>>>>>>> 826cc3a3
  }

  /**
   * Deploy an application using the specified artifact and configuration. When an app is deployed, the Application
   * class is instantiated and configure() is called in order to generate an {@link ApplicationSpecification}.
   * Programs, datasets, and streams are created based on the specification before the spec is persisted in the
   * {@link Store}. This method can create a new application as well as update an existing one.
   *
   * @param namespace the namespace to deploy the app to
   * @param appName the name of the app. If null, the name will be set based on the application spec
   * @param artifactId the id of the artifact to create the application from
   * @param configStr the configuration to send to the application when generating the application specification
   * @param changeSummary the change summary entered by the user
   * @param programTerminator a program terminator that will stop programs that are removed when updating an app.
   *                          For example, if an update removes a flow, the terminator defines how to stop that flow.
   * @param ownerPrincipal the kerberos principal of the application owner
   * @param updateSchedules specifies if schedules of the workflow have to be updated,
   *                        if null value specified by the property "app.deploy.update.schedules" will be used.
   * @return information about the deployed application
   * @throws InvalidArtifactException if the artifact does not contain any application classes
   * @throws ArtifactNotFoundException if the specified artifact does not exist
   * @throws IOException if there was an IO error reading artifact detail from the meta store
   * @throws Exception if there was an exception during the deployment pipeline. This exception will often wrap
   *                   the actual exception
   */
  public ApplicationWithPrograms deployApp(NamespaceId namespace, @Nullable String appName, @Nullable String appVersion,
                                           Id.Artifact artifactId,
                                           @Nullable String configStr,
                                           @Nullable ChangeSummaryRequest changeSummary,
                                           ProgramTerminator programTerminator,
                                           @Nullable KerberosPrincipalId ownerPrincipal,
                                           @Nullable Boolean updateSchedules) throws Exception {
    ArtifactDetail artifactDetail = artifactRepository.getArtifact(artifactId);
    return deployApp(namespace, appName, appVersion, configStr, changeSummary, programTerminator, artifactDetail,
                     ownerPrincipal, updateSchedules == null ? appUpdateSchedules : updateSchedules,
<<<<<<< HEAD
            false, Collections.emptyMap(), null);
=======
                     false, Collections.emptyMap());
>>>>>>> 826cc3a3
  }

  /**
   * Deploy an application using the specified artifact and configuration. When an app is deployed, the Application
   * class is instantiated and configure() is called in order to generate an {@link ApplicationSpecification}.
   * Programs, datasets, and streams are created based on the specification before the spec is persisted in the
   * {@link Store}. This method can create a new application as well as update an existing one.
   *
   * @param namespace the namespace to deploy the app to
   * @param appName the name of the app. If null, the name will be set based on the application spec
   * @param summary the artifact summary of the app
   * @param configStr the configuration to send to the application when generating the application specification
   * @param changeSummary the change summary entered by the user - includes the description and parent-version
   * @param programTerminator a program terminator that will stop programs that are removed when updating an app.
   *                          For example, if an update removes a flow, the terminator defines how to stop that flow.
   * @param ownerPrincipal the kerberos principal of the application owner
   * @param updateSchedules specifies if schedules of the workflow have to be updated,
   *                        if null value specified by the property "app.deploy.update.schedules" will be used.
   * @param isPreview whether the app deployment is for preview
   * @param userProps the user properties for the app deployment, this is basically used for preview deployment
   * @return information about the deployed application
   * @throws InvalidArtifactException if the artifact does not contain any application classes
   * @throws IOException if there was an IO error reading artifact detail from the meta store
   * @throws ArtifactNotFoundException if the specified artifact does not exist
   * @throws Exception if there was an exception during the deployment pipeline. This exception will often wrap
   *                   the actual exception
   */
  public ApplicationWithPrograms deployApp(NamespaceId namespace, @Nullable String appName, @Nullable String appVersion,
                                           ArtifactSummary summary,
                                           @Nullable String configStr,
                                           @Nullable ChangeSummaryRequest changeSummary,
                                           ProgramTerminator programTerminator,
                                           @Nullable KerberosPrincipalId ownerPrincipal,
                                           @Nullable Boolean updateSchedules, boolean isPreview,
<<<<<<< HEAD
                                           Map<String, String> userProps, @Nullable String parentVersion)
=======
                                           Map<String, String> userProps)
>>>>>>> 826cc3a3
    throws Exception {
    NamespaceId artifactNamespace =
      ArtifactScope.SYSTEM.equals(summary.getScope()) ? NamespaceId.SYSTEM : namespace;
    ArtifactRange range = new ArtifactRange(artifactNamespace.getNamespace(), summary.getName(),
                                            ArtifactVersionRange.parse(summary.getVersion()));
    // this method will not throw ArtifactNotFoundException, if no artifacts in the range, we are expecting an empty
    // collection returned.
    List<ArtifactDetail> artifactDetail = artifactRepository.getArtifactDetails(range, 1, ArtifactSortOrder.DESC);
    if (artifactDetail.isEmpty()) {
      throw new ArtifactNotFoundException(range.getNamespace(), range.getName());
    }
    return deployApp(namespace, appName, appVersion, configStr, changeSummary, programTerminator,
                     artifactDetail.iterator().next(), ownerPrincipal, updateSchedules == null ?
                     appUpdateSchedules : updateSchedules, isPreview, userProps, parentVersion);
  }

  /**
<<<<<<< HEAD
   * Deploy an application using the specified artifact and configuration. When an app is deployed, the Application
   * class is instantiated and configure() is called in order to generate an {@link ApplicationSpecification}.
   * Programs, datasets, and streams are created based on the specification before the spec is persisted in the
   * {@link Store}. This method can create a new application as well as update an existing one.
   *
   * @param namespace the namespace to deploy the app to
   * @param appName the name of the app. If null, the name will be set based on the application spec
   * @param summary the artifact summary of the app
   * @param configStr the configuration to send to the application when generating the application specification
   * @param programTerminator a program terminator that will stop programs that are removed when updating an app.
   *                          For example, if an update removes a flow, the terminator defines how to stop that flow.
   * @param ownerPrincipal the kerberos principal of the application owner
   * @param updateSchedules specifies if schedules of the workflow have to be updated,
   *                        if null value specified by the property "app.deploy.update.schedules" will be used.
   * @param isPreview whether the app deployment is for preview
   * @param userProps the user properties for the app deployment, this is basically used for preview deployment
   * @return information about the deployed application
   * @throws InvalidArtifactException if the artifact does not contain any application classes
   * @throws IOException if there was an IO error reading artifact detail from the meta store
   * @throws ArtifactNotFoundException if the specified artifact does not exist
   * @throws Exception if there was an exception during the deployment pipeline. This exception will often wrap
   *                   the actual exception
   */
  public ApplicationWithPrograms deployApp(NamespaceId namespace, @Nullable String appName, @Nullable String appVersion,
                                           ArtifactSummary summary,
                                           @Nullable String configStr, 
                                           ProgramTerminator programTerminator,
                                           @Nullable KerberosPrincipalId ownerPrincipal,
                                           @Nullable Boolean updateSchedules, boolean isPreview,
                                           Map<String, String> userProps) throws Exception {
    NamespaceId artifactNamespace = ArtifactScope.SYSTEM.equals(summary.getScope()) ? NamespaceId.SYSTEM : namespace;
    ArtifactRange range = new ArtifactRange(artifactNamespace.getNamespace(), summary.getName(),
                                            ArtifactVersionRange.parse(summary.getVersion()));
    // this method will not throw ArtifactNotFoundException, if no artifacts in the range, we are expecting an empty
    // collection returned.
    List<ArtifactDetail> artifactDetail = artifactRepository.getArtifactDetails(range, 1, ArtifactSortOrder.DESC);
    if (artifactDetail.isEmpty()) {
      throw new ArtifactNotFoundException(range.getNamespace(), range.getName());
    }
    return deployApp(namespace, appName, appVersion, configStr, null, programTerminator,
                     artifactDetail.iterator().next(), ownerPrincipal, updateSchedules == null ?
                     appUpdateSchedules : updateSchedules, isPreview, userProps, null);
  }

  /**
=======
>>>>>>> 826cc3a3
   * Remove all the applications inside the given {@link Id.Namespace}
   *
   * @param namespaceId the {@link NamespaceId} under which all application should be deleted
   * @throws Exception
   */
  public void removeAll(NamespaceId namespaceId) throws Exception {
    Map<ProgramRunId, RunRecordDetail> runningPrograms = store.getActiveRuns(namespaceId);
    List<ApplicationSpecification> allSpecs = new ArrayList<>(store.getAllApplications(namespaceId));
    Map<ApplicationId, ApplicationSpecification> apps = new HashMap<>();
    for (ApplicationSpecification appSpec : allSpecs) {
      ApplicationId applicationId = namespaceId.app(appSpec.getName(), appSpec.getAppVersion());
      accessEnforcer.enforce(applicationId, authenticationContext.getPrincipal(), StandardPermission.DELETE);
      apps.put(applicationId, appSpec);
    }

    if (!runningPrograms.isEmpty()) {
      Set<String> activePrograms = new HashSet<>();
      for (Map.Entry<ProgramRunId, RunRecordDetail> runningProgram : runningPrograms.entrySet()) {
        activePrograms.add(runningProgram.getKey().getApplication() +
                            ": " + runningProgram.getKey().getProgram());
      }

      String appAllRunningPrograms = Joiner.on(',')
        .join(activePrograms);
      throw new CannotBeDeletedException(namespaceId,
                                         "The following programs are still running: " + appAllRunningPrograms);
    }

    // All Apps are STOPPED, delete them
    for (ApplicationId appId : apps.keySet()) {
      removeAppInternal(appId, apps.get(appId));
    }
  }

  /**
   * Delete an application specified by appId.
   *
   * @param appId the {@link ApplicationId} of the application to be removed
   * @throws Exception
   */
  public void removeApplication(ApplicationId appId) throws Exception {
    // enforce DELETE privileges on the app
    accessEnforcer.enforce(appId, authenticationContext.getPrincipal(), StandardPermission.DELETE);
    ensureNoRunningPrograms(appId);
    ApplicationSpecification spec = store.getApplication(appId);
    if (spec == null) {
      throw new NotFoundException(Id.Application.fromEntityId(appId));
    }

    removeAppInternal(appId, spec);
  }

  /**
   * Remove application by the appId and appSpec, note that this method does not have any auth check
   *
   * @param applicationId the {@link ApplicationId} of the application to be removed
   * @param appSpec the {@link ApplicationSpecification} of the application to be removed
   */
  private void removeAppInternal(ApplicationId applicationId, ApplicationSpecification appSpec) throws Exception {
    // if the application has only one version, do full deletion, else only delete the specified version
    if (store.getAllAppVersions(applicationId).size() == 1) {
      deleteApp(applicationId, appSpec);
      return;
    }
    deleteAppVersion(applicationId, appSpec);
  }

  /**
   * Find if the given application has running programs
   *
   * @param appId the id of the application to find running programs for
   * @throws CannotBeDeletedException : the application cannot be deleted because of running programs
   */
  private void ensureNoRunningPrograms(ApplicationId appId) throws CannotBeDeletedException {
    //Check if all are stopped.
    Map<ProgramRunId, RunRecordDetail> runningPrograms = store.getActiveRuns(appId);

    if (!runningPrograms.isEmpty()) {
      Set<String> activePrograms = new HashSet<>();
      for (Map.Entry<ProgramRunId, RunRecordDetail> runningProgram : runningPrograms.entrySet()) {
        activePrograms.add(runningProgram.getKey().getProgram());
      }

      String appAllRunningPrograms = Joiner.on(',')
        .join(activePrograms);
      throw new CannotBeDeletedException(appId,
                                         "The following programs are still running: " + appAllRunningPrograms);
    }
  }

  /**
   * Get detail about the plugin in the specified application
   *
   * @param appId the id of the application
   * @return list of plugins in the application
   * @throws ApplicationNotFoundException if the specified application does not exist
   */
  public List<PluginInstanceDetail> getPlugins(ApplicationId appId)
    throws ApplicationNotFoundException {
    ApplicationSpecification appSpec = store.getApplication(appId);
    if (appSpec == null) {
      throw new ApplicationNotFoundException(appId);
    }
    List<PluginInstanceDetail> pluginInstanceDetails = new ArrayList<>();
    for (Map.Entry<String, Plugin> entry : appSpec.getPlugins().entrySet()) {
      pluginInstanceDetails.add(new PluginInstanceDetail(entry.getKey(), entry.getValue()));
    }
    return pluginInstanceDetails;
  }

  /**
   * Delete the metrics for an application.
   *
   * @param applicationId the application to delete metrics for.
   */
  private void deleteMetrics(ApplicationId applicationId, ApplicationSpecification spec) throws IOException {
    long endTs = System.currentTimeMillis() / 1000;
    Map<String, String> tags = new LinkedHashMap<>();
    tags.put(Constants.Metrics.Tag.NAMESPACE, applicationId.getNamespace());
    // add or replace application name in the tagMap
    tags.put(Constants.Metrics.Tag.APP, spec.getName());
    MetricDeleteQuery deleteQuery = new MetricDeleteQuery(0, endTs, Collections.emptySet(), tags,
                                                          new ArrayList<>(tags.keySet()));
    metricsSystemClient.delete(deleteQuery);
  }

  /**
   * Delete stored Preferences of the application and all its programs.
   *
   * @param appId applicationId
   */
  private void deletePreferences(ApplicationId appId, ApplicationSpecification appSpec) {
    for (io.cdap.cdap.api.app.ProgramType programType : io.cdap.cdap.api.app.ProgramType.values()) {
      for (String program : appSpec.getProgramsByType(programType)) {
        ProgramId programId = appId.program(ProgramType.valueOfApiProgramType(programType), program);
        preferencesService.deleteProperties(programId);
        LOG.trace("Deleted Preferences of Program : {}, {}, {}, {}", appId.getNamespace(), appId.getApplication(),
                  programId.getType().getCategoryName(), programId.getProgram());
      }
    }
    preferencesService.deleteProperties(appId);
    LOG.trace("Deleted Preferences of Application : {}, {}", appId.getNamespace(), appId.getApplication());
  }

  private ApplicationWithPrograms deployApp(NamespaceId namespaceId, @Nullable String appName,
                                            @Nullable String appVersion,
                                            @Nullable String configStr,
                                            @Nullable ChangeSummaryRequest changeSummary,
                                            ProgramTerminator programTerminator,
                                            ArtifactDetail artifactDetail,
                                            @Nullable KerberosPrincipalId ownerPrincipal,
                                            boolean updateSchedules, boolean isPreview,
<<<<<<< HEAD
                                            Map<String, String> userProps, @Nullable String parentVersion)
=======
                                            Map<String, String> userProps)
>>>>>>> 826cc3a3
    throws Exception {
    // Now to deploy an app, we need ADMIN privilege on the owner principal if it is present, and also ADMIN on the app
    // But since at this point, app name is unknown to us, so the enforcement on the app is happening in the deploy
    // pipeline - LocalArtifactLoaderStage

    // need to enforce on the principal id if impersonation is involved
    KerberosPrincipalId effectiveOwner =
      SecurityUtil.getEffectiveOwner(ownerAdmin, namespaceId,
                                     ownerPrincipal == null ? null : ownerPrincipal.getPrincipal());


    Principal requestingUser = authenticationContext.getPrincipal();
    // enforce that the current principal, if not the same as the owner principal, has the admin privilege on the
    // impersonated principal
    if (effectiveOwner != null) {
      accessEnforcer.enforce(effectiveOwner, requestingUser, AccessPermission.SET_OWNER);
    }

    ApplicationClass appClass = Iterables.getFirst(artifactDetail.getMeta().getClasses().getApps(), null);
    if (appClass == null) {
      throw new InvalidArtifactException(String.format("No application class found in artifact '%s' in namespace '%s'.",
                                                       artifactDetail.getDescriptor().getArtifactId(), namespaceId));
    }
    if (!NamespaceId.SYSTEM.equals(namespaceId)) {
      capabilityReader.checkAllEnabled(appClass.getRequirements().getCapabilities());
    }

    // TODO @sansans : Fetch owner info JIRA: CDAP-19491

    // deploy application with newly added artifact
    AppDeploymentInfo deploymentInfo = AppDeploymentInfo.builder()
      .setArtifactId(Artifacts.toProtoArtifactId(namespaceId, artifactDetail.getDescriptor().getArtifactId()))
      .setArtifactLocation(artifactDetail.getDescriptor().getLocation())
      .setApplicationClass(appClass)
      .setNamespaceId(namespaceId)
      .setAppName(appName)
      .setAppVersion(appVersion)
      .setConfigString(configStr)
      .setOwnerPrincipal(ownerPrincipal)
      .setUpdateSchedules(updateSchedules)
      .setRuntimeInfo(isPreview ? new AppDeploymentRuntimeInfo(null, userProps,
                                                               Collections.emptyMap()) : null)
      .setChangeSummary(changeSummary)
      .setAuthor(requestingUser == null ? null : requestingUser.getName())
<<<<<<< HEAD
      .setParentVersion(parentVersion)
=======
>>>>>>> 826cc3a3
      .build();

    Manager<AppDeploymentInfo, ApplicationWithPrograms> manager = managerFactory.create(programTerminator);
    // TODO: (CDAP-3258) Manager needs MUCH better error handling.
    ApplicationWithPrograms applicationWithPrograms;
    try {
      applicationWithPrograms = manager.deploy(deploymentInfo).get();
    } catch (ExecutionException e) {
      Throwables.propagateIfPossible(e.getCause(), Exception.class);
      throw Throwables.propagate(e.getCause());
    }

    adminEventPublisher.publishAppCreation(applicationWithPrograms.getApplicationId(),
                                           applicationWithPrograms.getSpecification());
    return applicationWithPrograms;
  }

  // deletes without performs checks that no programs are running

  /**
   * Delete the specified application without performing checks that its programs are stopped.
   *
   * @param appId the id of the application to delete
   * @param spec the spec of the application to delete
   * @throws Exception
   */
  private void deleteApp(ApplicationId appId, ApplicationSpecification spec) throws Exception {
    //Delete the schedules
    scheduler.deleteSchedules(appId);
    for (WorkflowSpecification workflowSpec : spec.getWorkflows().values()) {
      scheduler.modifySchedulesTriggeredByDeletedProgram(appId.workflow(workflowSpec.getName()));
    }

    deleteMetrics(appId, spec);

    //Delete all preferences of the application and of all its programs
    deletePreferences(appId, spec);

    deleteAppMetadata(appId, spec);
    store.deleteWorkflowStats(appId);
    store.removeApplication(appId);
    try {
      // delete the owner as it has already been determined that this is the only version of the app
      ownerAdmin.delete(appId);
    } catch (Exception e) {
      LOG.warn("Failed to delete app owner principal for application {} if one existed while deleting the " +
                 "application.", appId);
    }

    try {
      usageRegistry.unregister(appId);
    } catch (Exception e) {
      LOG.warn("Failed to unregister usage of app: {}", appId, e);
    }

    // make sure the program profile metadata is removed
    adminEventPublisher.publishAppDeletion(appId, spec);
  }

  /**
   * Delete the specified application version without performing checks that its programs are stopped.
   *
   * @param appId the id of the application to delete
   * @param spec the spec of the application to delete
   */
  private void deleteAppVersion(ApplicationId appId, ApplicationSpecification spec) {
    //Delete the schedules
    scheduler.deleteSchedules(appId);
    for (WorkflowSpecification workflowSpec : spec.getWorkflows().values()) {
      scheduler.modifySchedulesTriggeredByDeletedProgram(appId.workflow(workflowSpec.getName()));
    }
    store.removeApplication(appId);
  }

  /**
   * Delete the metadata for the application and the programs.
   */
  private void deleteAppMetadata(ApplicationId appId, ApplicationSpecification appSpec) {
    // Remove metadata for the Application itself.
    metadataServiceClient.drop(new MetadataMutation.Drop(appId.toMetadataEntity()));

    // Remove metadata for the programs of the Application
    // TODO: Need to remove this we support prefix search of metadata type.
    // See https://issues.cask.co/browse/CDAP-3669
    for (ProgramId programId : getAllPrograms(appId, appSpec)) {
      metadataServiceClient.drop(new MetadataMutation.Drop(programId.toMetadataEntity()));
    }
  }

  private Set<ProgramId> getProgramsWithType(ApplicationId appId, ProgramType type,
                                             Map<String, ? extends ProgramSpecification> programSpecs) {
    Set<ProgramId> result = new HashSet<>();

    for (String programName : programSpecs.keySet()) {
      result.add(appId.program(type, programName));
    }
    return result;
  }

  private Set<ProgramId> getAllPrograms(ApplicationId appId, ApplicationSpecification appSpec) {
    Set<ProgramId> result = new HashSet<>();
    result.addAll(getProgramsWithType(appId, ProgramType.MAPREDUCE, appSpec.getMapReduce()));
    result.addAll(getProgramsWithType(appId, ProgramType.WORKFLOW, appSpec.getWorkflows()));
    result.addAll(getProgramsWithType(appId, ProgramType.SERVICE, appSpec.getServices()));
    result.addAll(getProgramsWithType(appId, ProgramType.SPARK, appSpec.getSpark()));
    result.addAll(getProgramsWithType(appId, ProgramType.WORKER, appSpec.getWorkers()));
    return result;
  }

  /**
   * Enforces nessesary access on {@link ApplicationDetail}.
   */
  private ApplicationDetail enforceApplicationDetailAccess(ApplicationId appId,
                                                           ApplicationDetail applicationDetail) throws AccessException {
    Principal principal = authenticationContext.getPrincipal();
    accessEnforcer.enforce(appId, authenticationContext.getPrincipal(), StandardPermission.GET);
    accessEnforcer.enforceOnParent(EntityType.DATASET, appId.getNamespaceId(), principal, StandardPermission.LIST);
    return applicationDetail;
  }

  /**
   * Creates list of scan filters for artifact names / version
   * @param artifactNames allow set of artifact names. All artifacts are allowed if empty
   * @param artifactVersion allowed artifact version. Any version is allowed if null
   * @return list of 0,1 or 2 filters
   */
  public List<ApplicationFilter> getAppFilters(Set<String> artifactNames, @Nullable String artifactVersion) {
    ImmutableList.Builder<ApplicationFilter> builder = ImmutableList.builder();
    if (!artifactNames.isEmpty()) {
      builder.add(new ApplicationFilter.ArtifactNamesInFilter(artifactNames));
    }
    if (artifactVersion != null) {
      builder.add(new ApplicationFilter.ArtifactVersionFilter(artifactVersion));
    }
    return builder.build();
  }

  public String decodeUserId(AuthenticationContext authenticationContext) {
    String decodedUserId = "emptyUserId";
    try {
      byte[] decodedBytes = Base64.getDecoder().decode(authenticationContext.getPrincipal().getName());
      decodedUserId = new String(decodedBytes);
    } catch (Exception e) {
      LOG.debug("Failed to decode userId with exception {}", e);
    }
    return decodedUserId;
  }
}<|MERGE_RESOLUTION|>--- conflicted
+++ resolved
@@ -322,12 +322,7 @@
     ChangeSummaryResponse changeSummary = new ChangeSummaryResponse(appMeta.getDescription(), appMeta.getAuthor(),
                                                                     appMeta.getCreationTimeMillis());
     return enforceApplicationDetailAccess(appId, ApplicationDetail.fromSpec(appMeta.getSpec(), ownerPrincipal,
-<<<<<<< HEAD
-                                                                            appMeta.getDescription(),
-                                                                            appMeta.getAuthor(), appMeta.getCreated()));
-=======
                                                                             changeSummary));
->>>>>>> 826cc3a3
   }
 
   /**
@@ -347,13 +342,7 @@
     ChangeSummaryResponse changeSummary = new ChangeSummaryResponse(latestApp.getDescription(), latestApp.getAuthor(),
                                                                     latestApp.getCreationTimeMillis());
     return enforceApplicationDetailAccess(appId, ApplicationDetail.fromSpec(latestApp.getSpec(), ownerPrincipal,
-<<<<<<< HEAD
-                                                                            latestApp.getAuthor(),
-                                                                            latestApp.getDescription(),
-                                                                            latestApp.getCreated()));
-=======
                                                                             changeSummary));
->>>>>>> 826cc3a3
   }
 
   /**
@@ -469,17 +458,11 @@
     // Check if the current user has admin privileges on it before updating.
     accessEnforcer.enforce(appId, authenticationContext.getPrincipal(), StandardPermission.UPDATE);
 
-<<<<<<< HEAD
-    String parentVersion = appRequest.getParentVersion();
-    ApplicationMeta currentApp = store.getLatest(appId.getNamespace(), appId.getApplication());
-    if (currentApp == null || currentApp.getSpec() == null) {
-=======
     ApplicationMeta currentApp = store.getLatest(appId.getNamespaceId(), appId.getApplication());
     ApplicationSpecification currentSpec = Optional.ofNullable(currentApp)
       .map(ApplicationMeta::getSpec)
       .orElse(null);
     if (currentSpec == null) {
->>>>>>> 826cc3a3
       throw new ApplicationNotFoundException(appId);
     }
     ArtifactId currentArtifact = currentSpec.getArtifactId();
@@ -732,7 +715,7 @@
     ArtifactDetail artifactDetail = artifactRepository.addArtifact(artifactId, jarFile);
     try {
       return deployApp(namespace, appName, null, configStr, null, programTerminator, artifactDetail, ownerPrincipal,
-                       updateSchedules, false, Collections.emptyMap(), null);
+                       updateSchedules, false, Collections.emptyMap());
     } catch (Exception e) {
       // if we added the artifact, but failed to deploy the application, delete the artifact to bring us back
       // to the state we were in before this call.
@@ -769,46 +752,8 @@
                                            Id.Artifact artifactId,
                                            @Nullable String configStr,
                                            ProgramTerminator programTerminator) throws Exception {
-<<<<<<< HEAD
-    return deployApp(namespace, appName, appVersion, artifactId, configStr,  programTerminator, null, true);
-  }
-
-  /**
-   * Deploy an application using the specified artifact and configuration. When an app is deployed, the Application
-   * class is instantiated and configure() is called in order to generate an {@link ApplicationSpecification}.
-   * Programs, datasets, and streams are created based on the specification before the spec is persisted in the
-   * {@link Store}. This method can create a new application as well as update an existing one.
-   *
-   * @param namespace the namespace to deploy the app to
-   * @param appName the name of the app. If null, the name will be set based on the application spec
-   * @param artifactId the id of the artifact to create the application from
-   * @param configStr the configuration to send to the application when generating the application specification
-   * @param programTerminator a program terminator that will stop programs that are removed when updating an app.
-   *                          For example, if an update removes a flow, the terminator defines how to stop that flow.
-   * @param ownerPrincipal the kerberos principal of the application owner
-   * @param updateSchedules specifies if schedules of the workflow have to be updated,
-   *                        if null value specified by the property "app.deploy.update.schedules" will be used.
-   * @return information about the deployed application
-   * @throws InvalidArtifactException if the artifact does not contain any application classes
-   * @throws ArtifactNotFoundException if the specified artifact does not exist
-   * @throws IOException if there was an IO error reading artifact detail from the meta store
-   * @throws Exception if there was an exception during the deployment pipeline. This exception will often wrap
-   *                   the actual exception
-   */
-  public ApplicationWithPrograms deployApp(NamespaceId namespace, @Nullable String appName, @Nullable String appVersion,
-                                           Id.Artifact artifactId,
-                                           @Nullable String configStr,
-                                           ProgramTerminator programTerminator,
-                                           @Nullable KerberosPrincipalId ownerPrincipal,
-                                           @Nullable Boolean updateSchedules) throws Exception {
-    ArtifactDetail artifactDetail = artifactRepository.getArtifact(artifactId);
-    return deployApp(namespace, appName, appVersion, configStr, null, programTerminator, artifactDetail,
-                     ownerPrincipal, updateSchedules == null ? appUpdateSchedules : updateSchedules, false,
-                     Collections.emptyMap(), null);
-=======
     return deployApp(namespace, appName, appVersion, artifactId, configStr,  null, programTerminator,
                      null, true);
->>>>>>> 826cc3a3
   }
 
   /**
@@ -844,11 +789,7 @@
     ArtifactDetail artifactDetail = artifactRepository.getArtifact(artifactId);
     return deployApp(namespace, appName, appVersion, configStr, changeSummary, programTerminator, artifactDetail,
                      ownerPrincipal, updateSchedules == null ? appUpdateSchedules : updateSchedules,
-<<<<<<< HEAD
-            false, Collections.emptyMap(), null);
-=======
                      false, Collections.emptyMap());
->>>>>>> 826cc3a3
   }
 
   /**
@@ -883,11 +824,7 @@
                                            ProgramTerminator programTerminator,
                                            @Nullable KerberosPrincipalId ownerPrincipal,
                                            @Nullable Boolean updateSchedules, boolean isPreview,
-<<<<<<< HEAD
-                                           Map<String, String> userProps, @Nullable String parentVersion)
-=======
                                            Map<String, String> userProps)
->>>>>>> 826cc3a3
     throws Exception {
     NamespaceId artifactNamespace =
       ArtifactScope.SYSTEM.equals(summary.getScope()) ? NamespaceId.SYSTEM : namespace;
@@ -901,58 +838,10 @@
     }
     return deployApp(namespace, appName, appVersion, configStr, changeSummary, programTerminator,
                      artifactDetail.iterator().next(), ownerPrincipal, updateSchedules == null ?
-                     appUpdateSchedules : updateSchedules, isPreview, userProps, parentVersion);
-  }
-
-  /**
-<<<<<<< HEAD
-   * Deploy an application using the specified artifact and configuration. When an app is deployed, the Application
-   * class is instantiated and configure() is called in order to generate an {@link ApplicationSpecification}.
-   * Programs, datasets, and streams are created based on the specification before the spec is persisted in the
-   * {@link Store}. This method can create a new application as well as update an existing one.
-   *
-   * @param namespace the namespace to deploy the app to
-   * @param appName the name of the app. If null, the name will be set based on the application spec
-   * @param summary the artifact summary of the app
-   * @param configStr the configuration to send to the application when generating the application specification
-   * @param programTerminator a program terminator that will stop programs that are removed when updating an app.
-   *                          For example, if an update removes a flow, the terminator defines how to stop that flow.
-   * @param ownerPrincipal the kerberos principal of the application owner
-   * @param updateSchedules specifies if schedules of the workflow have to be updated,
-   *                        if null value specified by the property "app.deploy.update.schedules" will be used.
-   * @param isPreview whether the app deployment is for preview
-   * @param userProps the user properties for the app deployment, this is basically used for preview deployment
-   * @return information about the deployed application
-   * @throws InvalidArtifactException if the artifact does not contain any application classes
-   * @throws IOException if there was an IO error reading artifact detail from the meta store
-   * @throws ArtifactNotFoundException if the specified artifact does not exist
-   * @throws Exception if there was an exception during the deployment pipeline. This exception will often wrap
-   *                   the actual exception
-   */
-  public ApplicationWithPrograms deployApp(NamespaceId namespace, @Nullable String appName, @Nullable String appVersion,
-                                           ArtifactSummary summary,
-                                           @Nullable String configStr, 
-                                           ProgramTerminator programTerminator,
-                                           @Nullable KerberosPrincipalId ownerPrincipal,
-                                           @Nullable Boolean updateSchedules, boolean isPreview,
-                                           Map<String, String> userProps) throws Exception {
-    NamespaceId artifactNamespace = ArtifactScope.SYSTEM.equals(summary.getScope()) ? NamespaceId.SYSTEM : namespace;
-    ArtifactRange range = new ArtifactRange(artifactNamespace.getNamespace(), summary.getName(),
-                                            ArtifactVersionRange.parse(summary.getVersion()));
-    // this method will not throw ArtifactNotFoundException, if no artifacts in the range, we are expecting an empty
-    // collection returned.
-    List<ArtifactDetail> artifactDetail = artifactRepository.getArtifactDetails(range, 1, ArtifactSortOrder.DESC);
-    if (artifactDetail.isEmpty()) {
-      throw new ArtifactNotFoundException(range.getNamespace(), range.getName());
-    }
-    return deployApp(namespace, appName, appVersion, configStr, null, programTerminator,
-                     artifactDetail.iterator().next(), ownerPrincipal, updateSchedules == null ?
-                     appUpdateSchedules : updateSchedules, isPreview, userProps, null);
-  }
-
-  /**
-=======
->>>>>>> 826cc3a3
+                     appUpdateSchedules : updateSchedules, isPreview, userProps);
+  }
+
+  /**
    * Remove all the applications inside the given {@link Id.Namespace}
    *
    * @param namespaceId the {@link NamespaceId} under which all application should be deleted
@@ -1105,11 +994,7 @@
                                             ArtifactDetail artifactDetail,
                                             @Nullable KerberosPrincipalId ownerPrincipal,
                                             boolean updateSchedules, boolean isPreview,
-<<<<<<< HEAD
-                                            Map<String, String> userProps, @Nullable String parentVersion)
-=======
                                             Map<String, String> userProps)
->>>>>>> 826cc3a3
     throws Exception {
     // Now to deploy an app, we need ADMIN privilege on the owner principal if it is present, and also ADMIN on the app
     // But since at this point, app name is unknown to us, so the enforcement on the app is happening in the deploy
@@ -1154,10 +1039,6 @@
                                                                Collections.emptyMap()) : null)
       .setChangeSummary(changeSummary)
       .setAuthor(requestingUser == null ? null : requestingUser.getName())
-<<<<<<< HEAD
-      .setParentVersion(parentVersion)
-=======
->>>>>>> 826cc3a3
       .build();
 
     Manager<AppDeploymentInfo, ApplicationWithPrograms> manager = managerFactory.create(programTerminator);
