--- conflicted
+++ resolved
@@ -216,8 +216,9 @@
       handlerBinder.addBinding().to(MonitorHandler.class);
       handlerBinder.addBinding().to(ServiceHttpHandler.class);
       handlerBinder.addBinding().to(NamespaceHttpHandler.class);
-<<<<<<< HEAD
       handlerBinder.addBinding().to(NotificationFeedHttpHandler.class);
+      handlerBinder.addBinding().to(AppLifecycleHttpHandler.class);
+      handlerBinder.addBinding().to(ProgramLifecycleHttpHandler.class);
 
       bind(NotificationFeedService.class).in(Scopes.SINGLETON);
     }
@@ -226,10 +227,6 @@
     @Singleton
     public NotificationFeedStore providesNotificationFeedStore(StoreFactory storeFactory) {
       return storeFactory.create();
-=======
-      handlerBinder.addBinding().to(AppLifecycleHttpHandler.class);
-      handlerBinder.addBinding().to(ProgramLifecycleHttpHandler.class);
->>>>>>> 1eb55bc1
     }
 
     @Provides
