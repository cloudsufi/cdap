/*
 * Copyright © 2014-2015 Cask Data, Inc.
 *
 * Licensed under the Apache License, Version 2.0 (the "License"); you may not
 * use this file except in compliance with the License. You may obtain a copy of
 * the License at
 *
 * http://www.apache.org/licenses/LICENSE-2.0
 *
 * Unless required by applicable law or agreed to in writing, software
 * distributed under the License is distributed on an "AS IS" BASIS, WITHOUT
 * WARRANTIES OR CONDITIONS OF ANY KIND, either express or implied. See the
 * License for the specific language governing permissions and limitations under
 * the License.
 */

package co.cask.cdap.test;

import co.cask.cdap.api.annotation.Beta;
import co.cask.cdap.api.app.Application;
import co.cask.cdap.api.app.ApplicationContext;
import co.cask.cdap.api.dataset.DatasetAdmin;
import co.cask.cdap.api.dataset.DatasetProperties;
import co.cask.cdap.api.dataset.module.DatasetModule;
import co.cask.cdap.app.ApplicationSpecification;
import co.cask.cdap.app.DefaultAppConfigurer;
import co.cask.cdap.app.guice.AppFabricServiceRuntimeModule;
import co.cask.cdap.app.guice.ProgramRunnerRuntimeModule;
import co.cask.cdap.app.guice.ServiceStoreModules;
import co.cask.cdap.common.conf.CConfiguration;
import co.cask.cdap.common.conf.Constants;
import co.cask.cdap.common.discovery.StickyEndpointStrategy;
import co.cask.cdap.common.guice.ConfigModule;
import co.cask.cdap.common.guice.DiscoveryRuntimeModule;
import co.cask.cdap.common.guice.IOModule;
import co.cask.cdap.common.guice.LocationRuntimeModule;
import co.cask.cdap.common.metrics.MetricsCollectionService;
import co.cask.cdap.common.utils.Networks;
import co.cask.cdap.common.utils.OSDetector;
import co.cask.cdap.data.Namespace;
import co.cask.cdap.data.runtime.DataFabricModules;
import co.cask.cdap.data.runtime.DataSetServiceModules;
import co.cask.cdap.data.runtime.DataSetsModules;
import co.cask.cdap.data.runtime.LocationStreamFileWriterFactory;
import co.cask.cdap.data.stream.InMemoryStreamCoordinatorClient;
import co.cask.cdap.data.stream.StreamAdminModules;
import co.cask.cdap.data.stream.StreamCoordinatorClient;
import co.cask.cdap.data.stream.StreamFileWriterFactory;
import co.cask.cdap.data.stream.service.LocalStreamFileJanitorService;
import co.cask.cdap.data.stream.service.NoOpStreamWriterSizeManager;
import co.cask.cdap.data.stream.service.StreamCoordinator;
import co.cask.cdap.data.stream.service.StreamFileJanitorService;
import co.cask.cdap.data.stream.service.StreamHandler;
import co.cask.cdap.data.stream.service.StreamServiceModule;
import co.cask.cdap.data.stream.service.StreamWriterSizeCollector;
import co.cask.cdap.data.stream.service.StreamWriterSizeManager;
import co.cask.cdap.data2.datafabric.DefaultDatasetNamespace;
import co.cask.cdap.data2.datafabric.dataset.service.DatasetService;
import co.cask.cdap.data2.datafabric.dataset.service.executor.DatasetOpExecutor;
import co.cask.cdap.data2.dataset2.DatasetFramework;
import co.cask.cdap.data2.dataset2.NamespacedDatasetFramework;
import co.cask.cdap.data2.transaction.stream.StreamAdmin;
import co.cask.cdap.data2.transaction.stream.StreamConsumerFactory;
import co.cask.cdap.data2.transaction.stream.StreamConsumerStateStoreFactory;
import co.cask.cdap.data2.transaction.stream.leveldb.LevelDBStreamConsumerStateStoreFactory;
import co.cask.cdap.data2.transaction.stream.leveldb.LevelDBStreamFileAdmin;
import co.cask.cdap.data2.transaction.stream.leveldb.LevelDBStreamFileConsumerFactory;
import co.cask.cdap.explore.client.ExploreClient;
import co.cask.cdap.explore.executor.ExploreExecutorService;
import co.cask.cdap.explore.guice.ExploreClientModule;
import co.cask.cdap.explore.guice.ExploreRuntimeModule;
import co.cask.cdap.explore.jdbc.ExploreDriver;
import co.cask.cdap.gateway.auth.AuthModule;
import co.cask.cdap.gateway.handlers.AppFabricHttpHandler;
import co.cask.cdap.gateway.handlers.ServiceHttpHandler;
import co.cask.cdap.internal.app.runtime.schedule.SchedulerService;
import co.cask.cdap.logging.appender.LogAppenderInitializer;
import co.cask.cdap.logging.guice.LoggingModules;
import co.cask.cdap.metrics.MetricsConstants;
import co.cask.cdap.metrics.guice.MetricsHandlerModule;
import co.cask.cdap.metrics.query.MetricsQueryService;
import co.cask.cdap.notifications.feeds.guice.NotificationFeedServiceRuntimeModule;
import co.cask.cdap.notifications.guice.NotificationServiceRuntimeModule;
import co.cask.cdap.test.internal.AppFabricClient;
import co.cask.cdap.test.internal.ApplicationManagerFactory;
import co.cask.cdap.test.internal.DefaultApplicationManager;
import co.cask.cdap.test.internal.DefaultId;
import co.cask.cdap.test.internal.DefaultProcedureClient;
import co.cask.cdap.test.internal.DefaultStreamWriter;
import co.cask.cdap.test.internal.ProcedureClientFactory;
import co.cask.cdap.test.internal.StreamWriterFactory;
import co.cask.cdap.test.internal.TestMetricsCollectionService;
import co.cask.tephra.TransactionAware;
import co.cask.tephra.TransactionContext;
import co.cask.tephra.TransactionFailureException;
import co.cask.tephra.TransactionManager;
import co.cask.tephra.TransactionSystemClient;
import com.google.common.base.Preconditions;
import com.google.common.base.Throwables;
import com.google.common.collect.Lists;
import com.google.common.io.ByteStreams;
import com.google.inject.AbstractModule;
import com.google.inject.Guice;
import com.google.inject.Injector;
import com.google.inject.Module;
import com.google.inject.Scopes;
import com.google.inject.Singleton;
import com.google.inject.assistedinject.FactoryModuleBuilder;
import com.google.inject.util.Modules;
import org.apache.hadoop.conf.Configuration;
import org.apache.twill.discovery.Discoverable;
import org.apache.twill.discovery.DiscoveryServiceClient;
import org.apache.twill.filesystem.Location;
import org.apache.twill.filesystem.LocationFactory;
import org.junit.AfterClass;
import org.junit.BeforeClass;
import org.junit.ClassRule;
import org.junit.rules.TemporaryFolder;

import java.io.File;
import java.io.FileOutputStream;
import java.io.IOException;
import java.io.InputStream;
import java.net.InetSocketAddress;
import java.sql.Connection;
import java.sql.DriverManager;
import java.util.HashMap;

/**
 * Base class to inherit from, provides testing functionality for {@link Application}.
 * To clean App Fabric state, you can use the {@link #clear} method.
 */
public class TestBase {

  @ClassRule
  public static TemporaryFolder tmpFolder = new TemporaryFolder();

  private static Injector injector;
  private static MetricsQueryService metricsQueryService;
  private static MetricsCollectionService metricsCollectionService;
  private static LogAppenderInitializer logAppenderInitializer;
  private static AppFabricClient appFabricClient;
  private static SchedulerService schedulerService;
  private static DatasetFramework datasetFramework;
  private static TransactionSystemClient txSystemClient;
  private static DiscoveryServiceClient discoveryClient;
  private static ExploreExecutorService exploreExecutorService;
  private static ExploreClient exploreClient;
  private static DatasetOpExecutor dsOpService;
  private static DatasetService datasetService;
  private static TransactionManager txService;
<<<<<<< HEAD
  private static StreamCoordinatorClient streamCoordinatorClient;
=======
  private static StreamWriterSizeManager streamSizeManager;
>>>>>>> 98abd641

  /**
   * Deploys an {@link Application}. The {@link co.cask.cdap.api.flow.Flow Flows} and
   * {@link co.cask.cdap.api.procedure.Procedure Procedures} defined in the application
   * must be in the same or children package as the application.
   *
   * @param applicationClz The application class
   * @return An {@link co.cask.cdap.test.ApplicationManager} to manage the deployed application.
   */
  protected ApplicationManager deployApplication(Class<? extends Application> applicationClz,
                                                 File...bundleEmbeddedJars) {
    
    Preconditions.checkNotNull(applicationClz, "Application class cannot be null.");

    try {
      Object appInstance = applicationClz.newInstance();
      ApplicationSpecification appSpec;

      if (appInstance instanceof Application) {
        Application app = (Application) appInstance;
        DefaultAppConfigurer configurer = new DefaultAppConfigurer(app);
        app.configure(configurer, new ApplicationContext());
        appSpec = configurer.createSpecification();
      } else {
        throw new IllegalArgumentException("Application class does not represent application: "
                                             + applicationClz.getName());
      }

      Location deployedJar = appFabricClient.deployApplication(appSpec.getName(), applicationClz, bundleEmbeddedJars);

      return
        injector.getInstance(ApplicationManagerFactory.class).create(DefaultId.NAMESPACE.getId(), appSpec.getName(),
                                                                     deployedJar, appSpec);

    } catch (Exception e) {
      throw Throwables.propagate(e);
    }
  }

  /**
   * Clear the state of app fabric, by removing all deployed applications, Datasets and Streams.
   * This method could be called between two unit tests, to make them independent.
   */
  protected void clear() {
    try {
      appFabricClient.reset();
    } catch (Exception e) {
      throw Throwables.propagate(e);
    } finally {
      RuntimeStats.resetAll();
    }
  }

  @BeforeClass
  public static void init() throws Exception {
    File localDataDir = tmpFolder.newFolder();
    CConfiguration cConf = CConfiguration.create();

    cConf.set(Constants.Dataset.Manager.ADDRESS, "localhost");
    cConf.set(MetricsConstants.ConfigKeys.SERVER_PORT, Integer.toString(Networks.getRandomPort()));

    cConf.set(Constants.CFG_LOCAL_DATA_DIR, localDataDir.getAbsolutePath());
    cConf.setBoolean(Constants.Dangerous.UNRECOVERABLE_RESET, true);
    cConf.setBoolean(Constants.Explore.EXPLORE_ENABLED, true);
    cConf.setBoolean(Constants.Explore.START_ON_DEMAND, true);
    cConf.set(Constants.Explore.LOCAL_DATA_DIR,
              tmpFolder.newFolder("hive").getAbsolutePath());

    Configuration hConf = new Configuration();
    hConf.addResource("mapred-site-local.xml");
    hConf.reloadConfiguration();
    hConf.set(Constants.CFG_LOCAL_DATA_DIR, localDataDir.getAbsolutePath());
    hConf.set(Constants.AppFabric.OUTPUT_DIR, cConf.get(Constants.AppFabric.OUTPUT_DIR));
    hConf.set("hadoop.tmp.dir", new File(localDataDir, cConf.get(Constants.AppFabric.TEMP_DIR)).getAbsolutePath());

    // Windows specific requirements
    if (OSDetector.isWindows()) {
      File tmpDir = tmpFolder.newFolder();
      File binDir = new File(tmpDir, "bin");
      binDir.mkdir();

      copyTempFile("hadoop.dll", tmpDir);
      copyTempFile("winutils.exe", binDir);
      System.setProperty("hadoop.home.dir", tmpDir.getAbsolutePath());
      System.load(new File(tmpDir, "hadoop.dll").getAbsolutePath());
    }

    injector = Guice.createInjector(
      createDataFabricModule(cConf),
      new DataSetsModules().getLocalModule(),
      new DataSetServiceModules().getInMemoryModule(),
      new ConfigModule(cConf, hConf),
      new IOModule(),
      new AuthModule(),
      new LocationRuntimeModule().getInMemoryModules(),
      new DiscoveryRuntimeModule().getInMemoryModules(),
      new AppFabricServiceRuntimeModule().getInMemoryModules(),
      new ServiceStoreModules().getInMemoryModule(),
      new ProgramRunnerRuntimeModule().getInMemoryModules(),
      new StreamServiceModule() {
        @Override
        protected void configure() {
          super.configure();
          bind(StreamHandler.class).in(Scopes.SINGLETON);
          bind(StreamFileJanitorService.class).to(LocalStreamFileJanitorService.class).in(Scopes.SINGLETON);
          bind(StreamWriterSizeCollector.class).to(NoOpStreamWriterSizeManager.class).in(Scopes.SINGLETON);
          bind(StreamWriterSizeManager.class).to(NoOpStreamWriterSizeManager.class).in(Scopes.SINGLETON);
          bind(StreamCoordinator.class).to(InMemoryStreamCoordinatorClient.class).in(Scopes.SINGLETON);
          expose(StreamWriterSizeManager.class);
          expose(StreamHandler.class);
        }
      },
      new TestMetricsClientModule(),
      new MetricsHandlerModule(),
      new LoggingModules().getInMemoryModules(),
      new ExploreRuntimeModule().getInMemoryModules(),
      new ExploreClientModule(),
      new NotificationFeedServiceRuntimeModule().getInMemoryModules(),
      new NotificationServiceRuntimeModule().getInMemoryModules(),
      new AbstractModule() {
        @Override
        protected void configure() {
          install(new FactoryModuleBuilder()
                    .implement(ApplicationManager.class, DefaultApplicationManager.class)
                    .build(ApplicationManagerFactory.class));
          install(new FactoryModuleBuilder()
                    .implement(StreamWriter.class, DefaultStreamWriter.class)
                    .build(StreamWriterFactory.class));
          install(new FactoryModuleBuilder()
                    .implement(ProcedureClient.class, DefaultProcedureClient.class)
                    .build(ProcedureClientFactory.class));
          bind(TemporaryFolder.class).toInstance(tmpFolder);
        }
      }
    );
    txService = injector.getInstance(TransactionManager.class);
    txService.startAndWait();
    dsOpService = injector.getInstance(DatasetOpExecutor.class);
    dsOpService.startAndWait();
    datasetService = injector.getInstance(DatasetService.class);
    datasetService.startAndWait();
    metricsQueryService = injector.getInstance(MetricsQueryService.class);
    metricsQueryService.startAndWait();
    metricsCollectionService = injector.getInstance(MetricsCollectionService.class);
    metricsCollectionService.startAndWait();
    streamSizeManager = injector.getInstance(StreamWriterSizeManager.class);
    streamSizeManager.startAndWait();
    streamSizeManager.initialize();
    AppFabricHttpHandler httpHandler = injector.getInstance(AppFabricHttpHandler.class);
    ServiceHttpHandler serviceHttpHandler = injector.getInstance(ServiceHttpHandler.class);
    LocationFactory locationFactory = injector.getInstance(LocationFactory.class);
    appFabricClient = new AppFabricClient(httpHandler, serviceHttpHandler, locationFactory);
    DatasetFramework dsFramework = injector.getInstance(DatasetFramework.class);
    datasetFramework =
      new NamespacedDatasetFramework(dsFramework,
                                     new DefaultDatasetNamespace(cConf,  Namespace.USER));
    schedulerService = injector.getInstance(SchedulerService.class);
    schedulerService.startAndWait();
    discoveryClient = injector.getInstance(DiscoveryServiceClient.class);
    exploreExecutorService = injector.getInstance(ExploreExecutorService.class);
    exploreExecutorService.startAndWait();
    exploreClient = injector.getInstance(ExploreClient.class);
    txSystemClient = injector.getInstance(TransactionSystemClient.class);
    streamCoordinatorClient = injector.getInstance(StreamCoordinatorClient.class);
    streamCoordinatorClient.startAndWait();
  }

  private static Module createDataFabricModule(final CConfiguration cConf) {
    return Modules.override(new DataFabricModules().getInMemoryModules(), new StreamAdminModules().getInMemoryModules())
      .with(new AbstractModule() {

        @Override
        protected void configure() {
          bind(StreamConsumerStateStoreFactory.class)
            .to(LevelDBStreamConsumerStateStoreFactory.class).in(Singleton.class);
          bind(StreamAdmin.class).to(LevelDBStreamFileAdmin.class).in(Singleton.class);
          bind(StreamConsumerFactory.class).to(LevelDBStreamFileConsumerFactory.class).in(Singleton.class);
          bind(StreamFileWriterFactory.class).to(LocationStreamFileWriterFactory.class).in(Singleton.class);
        }
      });
  }

  private static void copyTempFile (String infileName, File outDir) {
    InputStream in = null;
    FileOutputStream out = null;
    try {
      in = TestBase.class.getClassLoader().getResourceAsStream(infileName);
      out = new FileOutputStream(new File(outDir, infileName)); // localized within container, so it get cleaned.
      ByteStreams.copy(in, out);
    } catch (IOException e) {
      throw Throwables.propagate(e);
    } finally {
      try {
        if (in != null) {
          in.close();
        }
        if (out != null) {
          out.close();
        }
      } catch (IOException e) {
        throw Throwables.propagate(e);
      }
    }
  }

  @AfterClass
  public static final void finish() {
<<<<<<< HEAD
    streamCoordinatorClient.stopAndWait();
=======
    streamSizeManager.stopAndWait();
>>>>>>> 98abd641
    metricsQueryService.stopAndWait();
    metricsCollectionService.startAndWait();
    schedulerService.stopAndWait();
    try {
      exploreClient.close();
    } catch (IOException e) {
      throw Throwables.propagate(e);
    }
    exploreExecutorService.stopAndWait();
    datasetService.stopAndWait();
    dsOpService.stopAndWait();
    txService.stopAndWait();
  }

  private static void cleanDir(File dir) {
    File[] files = dir.listFiles();
    if (files == null) {
      return;
    }
    for (File file : files) {
      if (file.isFile()) {
        file.delete();
      } else {
        cleanDir(file);
      }
    }
  }

  private static final class TestMetricsClientModule extends AbstractModule {

    @Override
    protected void configure() {
      bind(MetricsCollectionService.class).to(TestMetricsCollectionService.class).in(Scopes.SINGLETON);
    }
  }

  /**
   * Deploys {@link DatasetModule}.
   * @param moduleName name of the module
   * @param datasetModule module class
   * @throws Exception
   */
  @Beta
  protected final void deployDatasetModule(String moduleName, Class<? extends DatasetModule> datasetModule)
    throws Exception {
    datasetFramework.addModule(moduleName, datasetModule.newInstance());
  }


  /**
   * Adds an instance of a dataset.
   * @param datasetTypeName dataset type name
   * @param datasetInstanceName instance name
   * @param props properties
   * @param <T> type of the dataset admin
   */
  @Beta
  protected final <T extends DatasetAdmin> T addDatasetInstance(String datasetTypeName,
                                                       String datasetInstanceName,
                                                       DatasetProperties props) throws Exception {

    datasetFramework.addInstance(datasetTypeName, datasetInstanceName, props);
    return datasetFramework.getAdmin(datasetInstanceName, null);
  }

  /**
   * Adds an instance of dataset.
   * @param datasetTypeName dataset type name
   * @param datasetInstanceName instance name
   * @param <T> type of the dataset admin
   */
  @Beta
  protected final <T extends DatasetAdmin> T addDatasetInstance(String datasetTypeName,
                                                                String datasetInstanceName) throws Exception {

    datasetFramework.addInstance(datasetTypeName, datasetInstanceName, DatasetProperties.EMPTY);
    return datasetFramework.getAdmin(datasetInstanceName, null);
  }

  /**
   * Gets Dataset manager of Dataset instance of type <T>
   * @param datasetInstanceName - instance name of dataset
   * @return Dataset Manager of Dataset instance of type <T>
   * @throws Exception
   */
  @Beta
  protected final <T> DataSetManager<T> getDataset(String datasetInstanceName)
    throws Exception {
    @SuppressWarnings("unchecked")
    final T dataSet = (T) datasetFramework.getDataset(datasetInstanceName, new HashMap<String, String>(), null);
    try {
      TransactionAware txAwareDataset = (TransactionAware) dataSet;
      final TransactionContext txContext =
        new TransactionContext(txSystemClient, Lists.newArrayList(txAwareDataset));
      txContext.start();
      return new DataSetManager<T>() {
        @Override
        public T get() {
          return dataSet;
        }

        @Override
        public void flush() {
          try {
            txContext.finish();
            txContext.start();
          } catch (TransactionFailureException e) {
            throw Throwables.propagate(e);
          }
        }
      };
    } catch (Exception e) {
      throw Throwables.propagate(e);
    }
  }

  /**
   * Returns a JDBC connection that allows to run SQL queries over data sets.
   */
  @Beta
  protected final Connection getQueryClient() throws Exception {

    // this makes sure the Explore JDBC driver is loaded
    Class.forName(ExploreDriver.class.getName());

    Discoverable discoverable = new StickyEndpointStrategy(
      discoveryClient.discover(Constants.Service.EXPLORE_HTTP_USER_SERVICE)).pick();

    if (null == discoverable) {
      throw new IOException("Explore service could not be discovered.");
    }

    InetSocketAddress address = discoverable.getSocketAddress();
    String host = address.getHostName();
    int port = address.getPort();

    String connectString = String.format("%s%s:%d", Constants.Explore.Jdbc.URL_PREFIX, host, port);

    return DriverManager.getConnection(connectString);
  }
}<|MERGE_RESOLUTION|>--- conflicted
+++ resolved
@@ -149,11 +149,8 @@
   private static DatasetOpExecutor dsOpService;
   private static DatasetService datasetService;
   private static TransactionManager txService;
-<<<<<<< HEAD
   private static StreamCoordinatorClient streamCoordinatorClient;
-=======
   private static StreamWriterSizeManager streamSizeManager;
->>>>>>> 98abd641
 
   /**
    * Deploys an {@link Application}. The {@link co.cask.cdap.api.flow.Flow Flows} and
@@ -361,11 +358,8 @@
 
   @AfterClass
   public static final void finish() {
-<<<<<<< HEAD
     streamCoordinatorClient.stopAndWait();
-=======
     streamSizeManager.stopAndWait();
->>>>>>> 98abd641
     metricsQueryService.stopAndWait();
     metricsCollectionService.startAndWait();
     schedulerService.stopAndWait();
