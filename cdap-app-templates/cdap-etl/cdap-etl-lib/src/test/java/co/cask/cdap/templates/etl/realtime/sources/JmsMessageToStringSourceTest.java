--- conflicted
+++ resolved
@@ -19,13 +19,8 @@
 import co.cask.cdap.templates.etl.api.Emitter;
 import co.cask.cdap.templates.etl.api.Property;
 import co.cask.cdap.templates.etl.api.StageConfigurer;
-<<<<<<< HEAD
-import co.cask.cdap.templates.etl.api.StageSpecification;
-import co.cask.cdap.templates.etl.api.realtime.RealtimeContext;
-=======
->>>>>>> 65fae4e5
 import co.cask.cdap.templates.etl.api.realtime.SourceState;
-import co.cask.cdap.templates.etl.common.MockSourceContext;
+import co.cask.cdap.templates.etl.common.MockRealtimeContext;
 import co.cask.cdap.templates.etl.realtime.jms.JmsProvider;
 import org.junit.After;
 import org.junit.Assert;
@@ -101,31 +96,8 @@
     jmsSource.setJmsProvider(jmsProvider);
     jmsSource.setSessionAcknowledgeMode(sessionAckMode);
 
-<<<<<<< HEAD
-    jmsSource.initialize(new RealtimeContext() {
-      @Override
-      public StageSpecification getSpecification() {
-        return null;
-      }
-
-      @Override
-      public int getInstanceId() {
-        return 0;
-      }
-
-      @Override
-      public int getInstanceCount() {
-        return 0;
-      }
-
-      @Override
-      public Map<String, String> getRuntimeArguments() {
-        return null;
-      }
-    });
-=======
-    jmsSource.initialize(new MockSourceContext());
->>>>>>> 65fae4e5
+
+    jmsSource.initialize(new MockRealtimeContext());
 
     ConnectionFactory connectionFactory = jmsProvider.getConnectionFactory();
     QueueConnection queueConn = null;
@@ -157,31 +129,7 @@
     jmsSource.setJmsProvider(jmsProvider);
     jmsSource.setSessionAcknowledgeMode(sessionAckMode);
 
-<<<<<<< HEAD
-    jmsSource.initialize(new RealtimeContext() {
-      @Override
-      public StageSpecification getSpecification() {
-        return null;
-      }
-
-      @Override
-      public int getInstanceId() {
-        return 0;
-      }
-
-      @Override
-      public int getInstanceCount() {
-        return 0;
-      }
-
-      @Override
-      public Map<String, String> getRuntimeArguments() {
-        return null;
-      }
-    });
-=======
-    jmsSource.initialize(new MockSourceContext());
->>>>>>> 65fae4e5
+    jmsSource.initialize(new MockRealtimeContext());
 
     ConnectionFactory connectionFactory = jmsProvider.getConnectionFactory();
     TopicConnection topicConn = null;
