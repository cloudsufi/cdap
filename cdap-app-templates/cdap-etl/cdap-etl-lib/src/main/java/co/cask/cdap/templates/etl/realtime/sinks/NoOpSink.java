/*
 * Copyright © 2015 Cask Data, Inc.
 *
 * Licensed under the Apache License, Version 2.0 (the "License"); you may not
 * use this file except in compliance with the License. You may obtain a copy of
 * the License at
 *
 * http://www.apache.org/licenses/LICENSE-2.0
 *
 * Unless required by applicable law or agreed to in writing, software
 * distributed under the License is distributed on an "AS IS" BASIS, WITHOUT
 * WARRANTIES OR CONDITIONS OF ANY KIND, either express or implied. See the
 * License for the specific language governing permissions and limitations under
 * the License.
 */

package co.cask.cdap.templates.etl.realtime.sinks;

import co.cask.cdap.templates.etl.api.StageConfigurer;
import co.cask.cdap.templates.etl.api.realtime.DataWriter;
import co.cask.cdap.templates.etl.api.realtime.RealtimeSink;

/**
 * Generic NoOp Sink.
 *
 * @param <T> any object
 */
public class NoOpSink<T> extends RealtimeSink<T> {

  @Override
  public void configure(StageConfigurer configurer) {
    configurer.setName(NoOpSink.class.getSimpleName());
  }

  @Override
<<<<<<< HEAD
  public void write(Iterable<T> object, DataWriter dataWriter) throws Exception {
    // no-op
=======
  public int write(Iterable<T> object) {
    return 0;
>>>>>>> 65fae4e5
  }
}<|MERGE_RESOLUTION|>--- conflicted
+++ resolved
@@ -33,12 +33,7 @@
   }
 
   @Override
-<<<<<<< HEAD
-  public void write(Iterable<T> object, DataWriter dataWriter) throws Exception {
-    // no-op
-=======
-  public int write(Iterable<T> object) {
+  public int write(Iterable<T> objects, DataWriter dataWriter) throws Exception {
     return 0;
->>>>>>> 65fae4e5
   }
 }