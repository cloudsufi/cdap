--- conflicted
+++ resolved
@@ -40,11 +40,7 @@
 import co.cask.cdap.etl.api.batch.BatchSourceContext;
 import co.cask.cdap.etl.api.batch.SparkPluginContext;
 import co.cask.cdap.etl.api.batch.SparkSink;
-<<<<<<< HEAD
-import co.cask.cdap.etl.api.lineage.field.Operation;
-=======
 import co.cask.cdap.etl.api.lineage.field.PipelineOperation;
->>>>>>> 197606cc
 import co.cask.cdap.etl.batch.BatchPhaseSpec;
 import co.cask.cdap.etl.batch.DefaultAggregatorContext;
 import co.cask.cdap.etl.batch.DefaultJoinerContext;
@@ -53,11 +49,7 @@
 import co.cask.cdap.etl.common.BasicArguments;
 import co.cask.cdap.etl.common.Constants;
 import co.cask.cdap.etl.common.DefaultMacroEvaluator;
-<<<<<<< HEAD
-import co.cask.cdap.etl.common.OperationTypeAdapter;
-=======
 import co.cask.cdap.etl.common.PipelineOperationTypeAdapter;
->>>>>>> 197606cc
 import co.cask.cdap.etl.common.PipelinePhase;
 import co.cask.cdap.etl.common.PipelineRuntime;
 import co.cask.cdap.etl.common.SetMultimapCodec;
@@ -97,11 +89,7 @@
     .registerTypeAdapter(DatasetInfo.class, new DatasetInfoTypeAdapter())
     .registerTypeAdapter(OutputFormatProvider.class, new OutputFormatProviderTypeAdapter())
     .registerTypeAdapter(InputFormatProvider.class, new InputFormatProviderTypeAdapter())
-<<<<<<< HEAD
-    .registerTypeAdapter(Operation.class, new OperationTypeAdapter())
-=======
     .registerTypeAdapter(PipelineOperation.class, new PipelineOperationTypeAdapter())
->>>>>>> 197606cc
     .create();
 
   private final BatchPhaseSpec phaseSpec;
@@ -163,11 +151,7 @@
 
     PipelinePhase phase = phaseSpec.getPhase();
     // Collect field operations emitted by various stages in this MapReduce program
-<<<<<<< HEAD
-    final Map<String, List<Operation>> stageOperations = new HashMap<>();
-=======
     final Map<String, List<PipelineOperation>> stageOperations = new HashMap<>();
->>>>>>> 197606cc
     // go through in topological order so that arguments set by one stage are seen by stages after it
     for (final String stageName : phase.getDag().getTopologicalOrder()) {
       final StageSpec stageSpec = phase.getStage(stageName);
@@ -192,11 +176,7 @@
                 new SubmitterPlugin.PrepareAction<SparkBatchSourceContext>() {
           @Override
           public void act(SparkBatchSourceContext context) {
-<<<<<<< HEAD
-            stageOperations.put(stageName, context.getOperations());
-=======
-            stageOperations.put(stageName, context.getPipelineOperations());
->>>>>>> 197606cc
+            stageOperations.put(stageName, context.getPipelineOperations());
           }
         });
 
@@ -214,11 +194,7 @@
                 new SubmitterPlugin.PrepareAction<SparkBatchSourceContext>() {
           @Override
           public void act(SparkBatchSourceContext context) {
-<<<<<<< HEAD
-            stageOperations.put(stageName, context.getOperations());
-=======
-            stageOperations.put(stageName, context.getPipelineOperations());
->>>>>>> 197606cc
+            stageOperations.put(stageName, context.getPipelineOperations());
           }
         });
 
@@ -235,11 +211,7 @@
                 new SubmitterPlugin.PrepareAction<SparkBatchSinkContext>() {
           @Override
           public void act(SparkBatchSinkContext context) {
-<<<<<<< HEAD
-            stageOperations.put(stageName, context.getOperations());
-=======
-            stageOperations.put(stageName, context.getPipelineOperations());
->>>>>>> 197606cc
+            stageOperations.put(stageName, context.getPipelineOperations());
           }
         });
 
@@ -264,11 +236,7 @@
                 new SubmitterPlugin.PrepareAction<DefaultAggregatorContext>() {
           @Override
           public void act(DefaultAggregatorContext context) {
-<<<<<<< HEAD
-            stageOperations.put(stageName, context.getOperations());
-=======
-            stageOperations.put(stageName, context.getPipelineOperations());
->>>>>>> 197606cc
+            stageOperations.put(stageName, context.getPipelineOperations());
           }
         });
 
@@ -283,11 +251,7 @@
             @Override
             public void act(DefaultJoinerContext sparkJoinerContext) {
               stagePartitions.put(stageName, sparkJoinerContext.getNumPartitions());
-<<<<<<< HEAD
-              stageOperations.put(stageName, sparkJoinerContext.getOperations());
-=======
               stageOperations.put(stageName, sparkJoinerContext.getPipelineOperations());
->>>>>>> 197606cc
             }
           });
 
