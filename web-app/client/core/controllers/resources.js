/*
 * Resources Controller
 */

define([], function () {

  var DASH_CHART_COUNT = 60;

  var Controller = Em.Controller.extend({

    structure: { text: 'Root', children: Em.ArrayProxy.create({ content: [] }) },
    elements: Em.Object.create(),

    currents: Em.Object.create(),
    timeseries: Em.Object.create(),
    value: Em.Object.create(),

    load: function () {

      this.clearTriggers(true);

      this.set('model', Em.Object.create({
        addMetricName: function (metric) {
          this.get('metricNames')[metric] = 1;
        },
        metricNames: {},
        metricData: Em.Object.create()
      }));

      var self = this;

      this.set('structure', { text: 'Root', children: Em.ArrayProxy.create({ content: [] }) });

      this.set('elements.App', Em.ArrayProxy.create({ content: [] }));
      this.set('elements.Flow', Em.ArrayProxy.create({ content: [] }));
      this.set('elements.Flowlet', Em.ArrayProxy.create({ content: [] }));
      this.set('elements.Mapreduce', Em.ArrayProxy.create({ content: [] }));
      this.set('elements.Workflow', Em.ArrayProxy.create({ content: [] }));
      this.set('elements.Procedure', Em.ArrayProxy.create({ content: [] }));

      var now = new Date().getTime();
      var start = now - ((30) * 1000);
      start = Math.floor(start / 1000);

      this.HTTP.post('metrics', [
        '/reactor/cluster/resources.total.memory?start=' + start + '&count=1'
        ], function (response) {

        if (response.result) {
          var result = response.result;
          var memory = result[0].result.data[0];
          memory = C.Util.bytes(memory);

          self.set('value.total', {
            label: memory[0],
            unit: memory[1]
          });

        } else {
          self.set('value.total', {
            label: 0,
            unit: 'B'
          });
        }

        self.HTTP.rest('apps', function (objects) {

          var structure = self.get('structure');
          var elements = self.get('elements');

          function next (object) {

            object.children = object.children || Em.ArrayProxy.create({ content: [] });

            if (typeof object.getSubPrograms === 'function') {

              object.getSubPrograms(function (programs) {

<<<<<<< HEAD
                var program, context;

                for (var i = 0; i < programs[type].length; i ++) {
=======
                for (var type in programs) {
>>>>>>> 210e9a77

                  // Push list into entity cache.
                  elements[type].pushObjects(programs[type]);

                  var program, context;

<<<<<<< HEAD
                  // Tells the template-embedded chart which metric to render.
                  program.set('pleaseObserve', context + 'resources.used.memory');
=======
                  for (var i = 0; i < programs[type].length; i ++) {
>>>>>>> 210e9a77

                    program = programs[type][i];
                    context = '/reactor' + program.get('context') + '/';

                    program.trackMetric(context + 'resources.used.memory', 'timeseries', null, true);
                    program.trackMetric(context + 'resources.used.containers', 'currents', 'containers');
                    program.trackMetric(context + 'resources.used.vcores', 'currents', 'cores');

                    // Tells the template-embedded chart which metric to render.
                    program.set('pleaseObserve', context + 'resources.used.memory');

                    object.children.pushObject(program);
                    next(program);

                  }

                }

              }, self.HTTP);

            }

          }

          var i = objects.length;
          while (i--) {
            objects[i] = C.App.create(objects[i]);
            structure.children.pushObject(objects[i]);
          }

          next({
            getSubPrograms: function (callback) {
              callback({
                'App': objects
              });
            }
          });

          /*
           * Give the chart Embeddables 100ms to configure
           * themselves before updating.
           */
          setTimeout(function () {
            self.updateStats();
          }, C.EMBEDDABLE_DELAY);

          self.interval = setInterval(function () {
            self.updateStats();
          }, C.POLLING_INTERVAL);

        });

      });

    },

    unload: function () {

      clearInterval(this.interval);
      this.set('elements', Em.Object.create());
      this.set('counts', Em.Object.create());

      this.set('currents', Em.Object.create());
      this.set('timeseries', Em.Object.create());

    },

    ajaxCompleted: function () {
      return this.get('timeseriesCompleted') && this.get('aggregatesCompleted') && this.get('miscCompleted');
    },

    clearTriggers: function (value) {
      this.set('timeseriesCompleted', value);
      this.set('aggregatesCompleted', value);
      this.set('miscCompleted', value);
    },

    updateStats: function () {

      if (!this.ajaxCompleted() || C.currentPath !== 'Resources') {
        return;
      }

      var self = this, types = ['App', 'Flow', 'Flowlet', 'Mapreduce', 'Workflow', 'Procedure'];

      var i, models = [];
      for (i = 0; i < types.length; i ++) {
        models = models.concat(this.get('elements').get(types[i]).get('content'));
      }

      var now = new Date().getTime();

      // Add a thirty second buffer to make sure we have a full response.
      var start = now - ((C.__timeRange + 30) * 1000);
      start = Math.floor(start / 1000);

      this.clearTriggers(false);

      // Scans models for timeseries metrics and updates them.
      C.Util.updateTimeSeries(models, this.HTTP, this);

      // Scans models for current metrics and udpates them.
      C.Util.updateCurrents(models, this.HTTP, this);

      // Hax. Count is timerange because server treats end = start + count (no downsample yet)
      var queries = [
        '/reactor/resources.used.memory?count=' + C.__timeRange + '&start=' + start + '&interpolate=step',
        '/reactor/resources.used.containers?count=' + C.__timeRange + '&start=' + start + '&interpolate=step',
        '/reactor/resources.used.vcores?count=' + C.__timeRange + '&start=' + start + '&interpolate=step'
      ], self = this;

      function lastValue(arr) {
        return arr[arr.length - 1].value;
      }

      this.HTTP.post('metrics', queries, function (response) {
        self.set('miscCompleted', true);
        if (response.result) {

          var result = response.result;

          self.set('timeseries.memory', result[0].result.data);
          self.set('timeseries.containers', result[1].result.data);
          self.set('timeseries.cores', result[2].result.data);

          var memory = C.Util.bytes(lastValue(result[0].result.data));
          self.set('value.memory', {
            label: memory[0],
            unit: memory[1]
          });

          self.set('value.containers', lastValue(result[1].result.data));
          self.set('value.cores', lastValue(result[2].result.data));

        }

      });

    }

  });

  Controller.reopenClass({
    type: 'Resources',
    kind: 'Controller'
  });

  return Controller;

});<|MERGE_RESOLUTION|>--- conflicted
+++ resolved
@@ -76,25 +76,14 @@
 
               object.getSubPrograms(function (programs) {
 
-<<<<<<< HEAD
-                var program, context;
-
-                for (var i = 0; i < programs[type].length; i ++) {
-=======
                 for (var type in programs) {
->>>>>>> 210e9a77
 
                   // Push list into entity cache.
                   elements[type].pushObjects(programs[type]);
 
                   var program, context;
 
-<<<<<<< HEAD
-                  // Tells the template-embedded chart which metric to render.
-                  program.set('pleaseObserve', context + 'resources.used.memory');
-=======
                   for (var i = 0; i < programs[type].length; i ++) {
->>>>>>> 210e9a77
 
                     program = programs[type][i];
                     context = '/reactor' + program.get('context') + '/';
