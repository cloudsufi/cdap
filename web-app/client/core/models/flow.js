--- conflicted
+++ resolved
@@ -263,11 +263,7 @@
 		 * Validates connections and inserts a dummy node where there are overlapping flowlets.
 		 * @param  {Array} connections JSON received from server.
 		 * @return {Array} Validated connections with dummy nodes appropriately inserted.
-<<<<<<< HEAD
 		 */
-=======
-		 */	
->>>>>>> 07326042
 		validateConnections: function (connections) {
 			var assignments = {};
 
@@ -291,11 +287,7 @@
 					assignments[conn['targetName']]++;
 				}
 			}
-<<<<<<< HEAD
-
-=======
-			
->>>>>>> 07326042
+
 			// Set up dummy connections if anomoly is detected and there is distance between connecting
 			// nodes. This changes connection nodelevel2 --> nodelevel5 to:
 			// nodelevel2 --> dummylevel3, dummylevel3 --> dummylevel4, dummylevel4 --> nodelevel5.
