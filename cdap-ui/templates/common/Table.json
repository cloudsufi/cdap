{
  "id": "Table",
  "groups" : {
    "position": [ "group1" ],
    "group1": {
       "display" : "General",
       "position" : [ "name", "schema.row.field" ],
       "fields" : {
          "name" : {
             "widget": "dataset-selector",
             "label": "Name",
             "description" : "Specifies the name of the table to which data will be written to."
          },

          "schema.row.field" : {
             "widget": "textbox",
             "label" : "Row Field",
             "description" : "Specify the field from the record schema that should be used as a key."
          }
       }
    }
  },
<<<<<<< HEAD
  "outputschema": {
    "schema" : {
      "widget": "schema",
      "description" : "Specify the schema for the table",
      "schema-types" : [ "boolean", "int", "long", "float", "double", "bytes", "string", "map<string, string>" ],
      "schema-default-type" : "string"
    }
=======
  "schema" : {
     "widget": "schema",
     "description" : "Specify the schema for the table.",
     "schema-types" : [ "boolean", "int", "long", "float", "double", "bytes", "string", "map<string, string>" ],
     "schema-default-type" : "string"
>>>>>>> 27055e3c
  }
}<|MERGE_RESOLUTION|>--- conflicted
+++ resolved
@@ -20,7 +20,6 @@
        }
     }
   },
-<<<<<<< HEAD
   "outputschema": {
     "schema" : {
       "widget": "schema",
@@ -28,12 +27,5 @@
       "schema-types" : [ "boolean", "int", "long", "float", "double", "bytes", "string", "map<string, string>" ],
       "schema-default-type" : "string"
     }
-=======
-  "schema" : {
-     "widget": "schema",
-     "description" : "Specify the schema for the table.",
-     "schema-types" : [ "boolean", "int", "long", "float", "double", "bytes", "string", "map<string, string>" ],
-     "schema-default-type" : "string"
->>>>>>> 27055e3c
   }
 }