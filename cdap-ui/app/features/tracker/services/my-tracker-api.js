--- conflicted
+++ resolved
@@ -23,15 +23,12 @@
       navigatorPath = '/namespaces/:namespace/apps/' + UI_CONFIG.navigator.appId,
       trackerApp = '/namespaces/:namespace/apps/' + UI_CONFIG.tracker.appId,
       propertyPath = '/namespaces/:namespace/:entityType/:entityId/metadata/properties',
-<<<<<<< HEAD
       // FIXME: This service name needs to come from UI_CONFIG. Need to figure out how to do this.
       topEntitiesPath = '/namespaces/:namespace/apps/' + UI_CONFIG.tracker.appId + '/services/AuditMetrics/methods/v1/auditmetrics/top-entities/:entity',
       auditHistogramPath = '/namespaces/:namespace/apps/' + UI_CONFIG.tracker.appId + '/services/AuditMetrics/methods/v1/auditmetrics/audit-histogram',
-      timeSincePath = '/namespaces/:namespace/apps/' + UI_CONFIG.tracker.appId + '/services/AuditMetrics/methods/v1/auditmetrics/time-since';
-=======
+      timeSincePath = '/namespaces/:namespace/apps/' + UI_CONFIG.tracker.appId + '/services/AuditMetrics/methods/v1/auditmetrics/time-since',
       exploreQueryPath = '/namespaces/:namespace/data/explore/queries',
       baseQueryPath = '/data/explore/queries/:handle';
->>>>>>> 685b5ddd
 
   return $resource(
     url({ _cdapPath: searchPath }),
