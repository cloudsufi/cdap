/*
 * Copyright © 2017 Cask Data, Inc.
 *
 * Licensed under the Apache License, Version 2.0 (the "License"); you may not
 * use this file except in compliance with the License. You may obtain a copy of
 * the License at
 *
 * http://www.apache.org/licenses/LICENSE-2.0
 *
 * Unless required by applicable law or agreed to in writing, software
 * distributed under the License is distributed on an "AS IS" BASIS, WITHOUT
 * WARRANTIES OR CONDITIONS OF ANY KIND, either express or implied. See the
 * License for the specific language governing permissions and limitations under
 * the License.
 */

import React, {PropTypes, Component} from 'react';
import T from 'i18n-react';
import ReactPaginate from 'react-paginate';
import NamespaceStore from 'services/NamespaceStore';
import SearchStore from 'components/EntityListView/SearchStore';
import SearchStoreActions from 'components/EntityListView/SearchStore/SearchStoreActions';
import {search, updateQueryString} from 'components/EntityListView/SearchStore/ActionCreator';

require('./EntityListInfo.scss');

export default class EntityListInfo extends Component {
  constructor(props) {
    super(props);
  }
  handlePageChange(data) {
    let currentPage = data.selected + 1;
    let pageSize = SearchStore.getState().search.limit;
    let offset = data.selected * pageSize;
    SearchStore.dispatch({
      type: SearchStoreActions.SETCURRENTPAGE,
      payload: {
        currentPage,
        offset
      }
    });
    search();
    updateQueryString();
  }

  showPagination() {
    let plus = this.props.allEntitiesFetched ? '' : '+';
    let searchLoading = SearchStore.getState().search.loading;
    let entitiesLabel = T.translate('features.EntityListView.Info.entities');
    return (
      <span className="pagination">
        {
          searchLoading ?
            null
          :
            /* have to wrap this in an ul to be consistent with ReactPaginate html */
            <ul className="total-entities">
              <span>
                {this.props.numberOfEntities} {plus} {entitiesLabel}
              </span>
            </ul>
        }
        {
          !searchLoading && this.props.numberOfPages > 1 ?
            (
              <ReactPaginate
                pageCount={this.props.numberOfPages}
                pageRangeDisplayed={3}
                marginPagesDisplayed={1}
                breakLabel={<span>...</span>}
                breakClassName={"ellipsis"}
                previousLabel={<span className="fa fa-angle-left"></span>}
                nextLabel={<span className="fa fa-angle-right"></span>}
                onPageChange={this.handlePageChange.bind(this)}
                disableInitialCallback={true}
                initialPage={this.props.currentPage-1}
                forcePage={this.props.currentPage-1}
                containerClassName={"page-list"}
                activeClassName={"current-page"}
              />
            )
          :
            null
        }
      </span>
    );
  }
  render() {
    let namespace = NamespaceStore.getState().selectedNamespace;
    let title = T.translate('features.EntityListView.Info.title', {namespace});

    return (
      <div className={this.props.className}>
        <span className="title">
<<<<<<< HEAD
          <h3 title={this.props.namespace}>
=======
          <h3 title={namespace}>
>>>>>>> cb3c99aa
            {title}
          </h3>
        </span>
        {
          this.props.numberOfEntities ?
            this.showPagination()
          :
            null
        }
      </div>
    );
  }
}

EntityListInfo.propTypes = {
  className: PropTypes.string,
  numberOfPages: PropTypes.number,
  numberOfEntities: PropTypes.number,
  currentPage: PropTypes.number,
  allEntitiesFetched: PropTypes.bool
};

EntityListInfo.defaultProps = {
  className: '',
  numberOfPages: 1,
  numberOfEntities: 0,
  currentPage: 1,
  allEntitiesFetched: false
};<|MERGE_RESOLUTION|>--- conflicted
+++ resolved
@@ -92,11 +92,7 @@
     return (
       <div className={this.props.className}>
         <span className="title">
-<<<<<<< HEAD
-          <h3 title={this.props.namespace}>
-=======
           <h3 title={namespace}>
->>>>>>> cb3c99aa
             {title}
           </h3>
         </span>
