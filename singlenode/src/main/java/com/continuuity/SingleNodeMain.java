/*
 * com.continuuity - Copyright (c) 2012 Continuuity Inc. All rights reserved.
 */
package com.continuuity;

import com.continuuity.common.metrics.MetricsCollectionService;
import com.continuuity.app.guice.AppFabricServiceRuntimeModule;
import com.continuuity.app.guice.LocationRuntimeModule;
import com.continuuity.app.guice.ProgramRunnerRuntimeModule;
import com.continuuity.common.conf.CConfiguration;
import com.continuuity.common.conf.Constants;
import com.continuuity.common.guice.ConfigModule;
import com.continuuity.common.guice.DiscoveryRuntimeModule;
import com.continuuity.common.guice.IOModule;
import com.continuuity.common.service.ServerException;
import com.continuuity.common.utils.Copyright;
import com.continuuity.common.utils.StackTraceUtil;
import com.continuuity.data.runtime.DataFabricLevelDBModule;
import com.continuuity.data.runtime.DataFabricModules;
import com.continuuity.gateway.Gateway;
import com.continuuity.gateway.runtime.GatewayModules;
import com.continuuity.internal.app.services.AppFabricServer;
import com.continuuity.logging.appender.LogAppenderInitializer;
import com.continuuity.logging.runtime.LoggingModules;
import com.continuuity.metadata.MetadataServerInterface;
import com.continuuity.metrics.guice.MetricsClientRuntimeModule;
import com.continuuity.metrics.guice.MetricsQueryRuntimeModule;
import com.continuuity.metrics.query.MetricsQueryService;
import com.continuuity.metrics2.collector.MetricsCollectionServerInterface;
import com.continuuity.metrics2.frontend.MetricsFrontendServerInterface;
import com.continuuity.runtime.MetadataModules;
import com.continuuity.runtime.MetricsModules;
import com.continuuity.weave.internal.zookeeper.InMemoryZKServer;
import com.google.common.collect.ImmutableList;
import com.google.common.util.concurrent.Service;
import com.google.inject.Guice;
import com.google.inject.Injector;
import com.google.inject.Module;
import org.apache.hadoop.conf.Configuration;
import org.slf4j.Logger;
import org.slf4j.LoggerFactory;

import java.io.File;
import java.io.IOException;
import java.io.PrintStream;
import java.net.InetAddress;
import java.util.List;
import java.util.concurrent.TimeUnit;

/**
 * Singlenode Main.
 * NOTE: Use AbstractIdleService
 */
public class SingleNodeMain {
  private static final Logger LOG = LoggerFactory.getLogger(SingleNodeMain.class);
  private static final String ZOOKEEPER_DATA_DIR = "data/zookeeper";

  private final WebCloudAppService webCloudAppService;
  private final CConfiguration configuration;
  private final Gateway gateway;
  private final MetricsCollectionServerInterface overlordCollection;
  private final MetricsFrontendServerInterface overloadFrontend;
  private final MetadataServerInterface metaDataServer;
  private final AppFabricServer appFabricServer;
<<<<<<< HEAD
  private final MetricsCollectionService metricsCollectionService;
  private final MetricsQueryService metricsQueryService;
=======
  private final LogAppenderInitializer logAppenderInitializer;
>>>>>>> 553476f9

  private InMemoryZKServer zookeeper;

  public SingleNodeMain(List<Module> modules, CConfiguration configuration) {
    this.configuration = configuration;
    this.webCloudAppService = new WebCloudAppService();

    Injector injector = Guice.createInjector(modules);
    gateway = injector.getInstance(Gateway.class);
    overlordCollection = injector.getInstance(MetricsCollectionServerInterface.class);
    overloadFrontend = injector.getInstance(MetricsFrontendServerInterface.class);
    metaDataServer = injector.getInstance(MetadataServerInterface.class);
    appFabricServer = injector.getInstance(AppFabricServer.class);
    logAppenderInitializer = injector.getInstance(LogAppenderInitializer.class);

    metricsCollectionService = injector.getInstance(MetricsCollectionService.class);
    metricsQueryService = injector.getInstance(MetricsQueryService.class);

    Runtime.getRuntime().addShutdownHook(new Thread() {
      @Override
      public void run() {
        try {
          webCloudAppService.stop(true);
        } catch (ServerException e) {
          LOG.error(StackTraceUtil.toStringStackTrace(e));
          System.err.println("Failed to shutdown node web cloud app");
        }
      }
    });
  }

  /**
   * Start the service.
   */
  protected void startUp(String[] args) throws Exception {
    logAppenderInitializer.initialize();

    File zkDir = new File(ZOOKEEPER_DATA_DIR);
    zkDir.mkdir();
    zookeeper = InMemoryZKServer.builder().setDataDir(zkDir).build();
    zookeeper.startAndWait();

    configuration.set(Constants.CFG_ZOOKEEPER_ENSEMBLE, zookeeper.getConnectionStr());

    // Start all the services.
    metricsCollectionService.startAndWait();
    metricsQueryService.startAndWait();

    overlordCollection.start(args, configuration);

    Service.State state = appFabricServer.startAndWait();
    if (state != Service.State.RUNNING) {
      throw new Exception("Failed to start Application Fabric.");
    }

    metaDataServer.start(args, configuration);
    overloadFrontend.start(args, configuration);
    gateway.start(args, configuration);
    webCloudAppService.start(args, configuration);

    String hostname = InetAddress.getLocalHost().getHostName();
    System.out.println("Continuuity Reactor (tm) started successfully");
    System.out.println("Connect to dashboard at http://" + hostname + ":9999");
  }

  /**
   * Shutdown the service.
   */
  public void shutDown() {
    try {
      webCloudAppService.stop(true);
      gateway.stop(true);
      metaDataServer.stop(true);
      metaDataServer.stop(true);
      appFabricServer.stopAndWait();
      overloadFrontend.stop(true);
      overlordCollection.stop(true);
      zookeeper.stopAndWait();
    } catch (Exception e) {
      LOG.error(e.getMessage(), e);
    }
  }

  /**
   * Print the usage statement and return null.
   *
   * @param error indicates whether this was invoked as the result of an error
   * @throws IllegalArgumentException in case of error
   */
  static void usage(boolean error) {

    // Which output stream should we use?
    PrintStream out = (error ? System.err : System.out);

    // And our requirements and usage
    out.println("Requirements: ");
    out.println("  Java:    JDK 1.6+ must be installed and JAVA_HOME environment variable set to the java executable");
    out.println("  Node.js: Node.js must be installed (obtain from http://nodejs.org/#download).  ");
    out.println("           The \"node\" executable must be in the system $PATH environment variable");
    out.println("");
    out.println("Usage: ");
    out.println("  ./continuuity-reactor [options]");
    out.println("");
    out.println("Additional options:");
    out.println("  --help      To print this message");
    out.println("  --in-memory To run everything in memory");
    out.println("");

    if (error) {
      throw new IllegalArgumentException();
    }
  }

  /**
   * Checks if node is in path or no.
   */
  public static boolean nodeExists() {
    try {
      Process proc = Runtime.getRuntime().exec("/usr/local/bin/node -v");
      TimeUnit.SECONDS.sleep(2);
      int exitValue = proc.exitValue();
      if (exitValue != 0) {
        return false;
      }
    } catch (IOException e) {
      LOG.error(StackTraceUtil.toStringStackTrace(e));
      throw new RuntimeException("Nodejs not in path. Please add it to PATH in the shell you are starting devsuite");
    } catch (InterruptedException e) {
      LOG.error(StackTraceUtil.toStringStackTrace(e));
      Thread.currentThread().interrupt();
    }
    return true;
  }

  /**
   * The root of all goodness!
   *
   * @param args Our cmdline arguments
   */
  public static void main(String[] args) {
    Copyright.print(System.out);

    // Checks if node exists.
    try {
      if (!nodeExists()) {
        System.err.println("Unable to find nodejs in path. Please add it to PATH.");
      }
    } catch (Exception e) {
      System.err.println(e.getMessage());
      System.exit(-1);
    }

    CConfiguration configuration = CConfiguration.create();

    // Single node use persistent data fabric by default
    boolean inMemory = false;

    if (args.length > 0) {
      if ("--help".equals(args[0]) || "-h".equals(args[0])) {
        usage(false);
        return;
      } else if ("--in-memory".equals(args[0])) {
        inMemory = true;
      } else if ("--leveldb-disable".equals(args[0])) {
        // this option overrides a setting that tells if level db can be used for persistence
        configuration.setBoolean(Constants.CFG_DATA_LEVELDB_ENABLED, false);
      } else {
        usage(true);
      }
    }


    // This is needed to use LocalJobRunner with fixes (we have it in app-fabric).
    // For the modified local job runner
    Configuration hConf = new Configuration();
    hConf.addResource("mapred-site-local.xml");
    hConf.reloadConfiguration();

    List<Module> modules = inMemory ? createInMemoryModules(configuration, hConf)
                                    : createPersistentModules(configuration, hConf);

    SingleNodeMain main = new SingleNodeMain(modules, configuration);
    try {
      main.startUp(args);
    } catch (Exception e) {
      System.err.println("Failed to start server. " + e.getMessage());
      LOG.error("Failed to start server", e);
      main.shutDown();
      System.exit(-2);
    }
  }

  private static List<Module> createInMemoryModules(CConfiguration configuration, Configuration hConf) {

    configuration.set(Constants.CFG_DATA_INMEMORY_PERSISTENCE, Constants.InMemoryPersistenceType.MEMORY.name());

    return ImmutableList.of(
      new ConfigModule(configuration, hConf),
      new IOModule(),
      new DiscoveryRuntimeModule().getInMemoryModules(),
      new LocationRuntimeModule().getInMemoryModules(),
      new AppFabricServiceRuntimeModule().getInMemoryModules(),
      new ProgramRunnerRuntimeModule().getInMemoryModules(),
      new MetricsModules().getInMemoryModules(),
      new GatewayModules().getInMemoryModules(),
      new DataFabricModules().getInMemoryModules(),
      new MetadataModules().getInMemoryModules(),
<<<<<<< HEAD
      new MetricsClientRuntimeModule().getInMemoryModules(),
      new MetricsQueryRuntimeModule().getInMemoryModules()
=======
      new LoggingModules().getInMemoryModules()
>>>>>>> 553476f9
    );
  }

  private static List<Module> createPersistentModules(CConfiguration configuration, Configuration hConf) {
    configuration.setIfUnset(Constants.CFG_DATA_LEVELDB_DIR, Constants.DEFAULT_DATA_LEVELDB_DIR);

    boolean inVPC = false;
    String environment =
      configuration.get(Constants.CFG_APPFABRIC_ENVIRONMENT, Constants.DEFAULT_APPFABRIC_ENVIRONMENT);
    if (environment.equals("vpc")) {
      System.err.println("Reactor Environment : " + environment);
      inVPC = true;
    }

    boolean levelDBCompatibleOS = DataFabricLevelDBModule.isOsLevelDBCompatible();
    boolean levelDBEnabled =
      configuration.getBoolean(Constants.CFG_DATA_LEVELDB_ENABLED, Constants.DEFAULT_DATA_LEVELDB_ENABLED);

    boolean useLevelDB = (inVPC || levelDBCompatibleOS) && levelDBEnabled;
    if (useLevelDB) {
      configuration.set(Constants.CFG_DATA_INMEMORY_PERSISTENCE, Constants.InMemoryPersistenceType.LEVELDB.name());
    } else {
      configuration.set(Constants.CFG_DATA_INMEMORY_PERSISTENCE, Constants.InMemoryPersistenceType.HSQLDB.name());
    }

    configuration.setBoolean(Constants.CFG_DATA_LEVELDB_ENABLED, levelDBEnabled);

    return ImmutableList.of(
      new ConfigModule(configuration, hConf),
      new IOModule(),
      new DiscoveryRuntimeModule().getSingleNodeModules(),
      new LocationRuntimeModule().getSingleNodeModules(),
      new AppFabricServiceRuntimeModule().getSingleNodeModules(),
      new ProgramRunnerRuntimeModule().getSingleNodeModules(),
      new MetricsModules().getSingleNodeModules(),
      new GatewayModules().getSingleNodeModules(),
<<<<<<< HEAD
      useLevelDB ? new DataFabricLevelDBModule(configuration) : new DataFabricModules().getSingleNodeModules(),
      new MetadataModules().getSingleNodeModules(),
      new MetricsClientRuntimeModule().getSingleNodeModules(),
      new MetricsQueryRuntimeModule().getSingleNodeModules()
=======
          useLevelDB ? new DataFabricLevelDBModule(configuration) : new DataFabricModules().getSingleNodeModules(),
      new MetadataModules().getSingleNodeModules(),
      new LoggingModules().getSingleNodeModules()
>>>>>>> 553476f9
    );
  }
}<|MERGE_RESOLUTION|>--- conflicted
+++ resolved
@@ -62,12 +62,11 @@
   private final MetricsFrontendServerInterface overloadFrontend;
   private final MetadataServerInterface metaDataServer;
   private final AppFabricServer appFabricServer;
-<<<<<<< HEAD
+
   private final MetricsCollectionService metricsCollectionService;
   private final MetricsQueryService metricsQueryService;
-=======
+
   private final LogAppenderInitializer logAppenderInitializer;
->>>>>>> 553476f9
 
   private InMemoryZKServer zookeeper;
 
@@ -275,12 +274,9 @@
       new GatewayModules().getInMemoryModules(),
       new DataFabricModules().getInMemoryModules(),
       new MetadataModules().getInMemoryModules(),
-<<<<<<< HEAD
       new MetricsClientRuntimeModule().getInMemoryModules(),
-      new MetricsQueryRuntimeModule().getInMemoryModules()
-=======
+      new MetricsQueryRuntimeModule().getInMemoryModules(),
       new LoggingModules().getInMemoryModules()
->>>>>>> 553476f9
     );
   }
 
@@ -317,16 +313,12 @@
       new ProgramRunnerRuntimeModule().getSingleNodeModules(),
       new MetricsModules().getSingleNodeModules(),
       new GatewayModules().getSingleNodeModules(),
-<<<<<<< HEAD
       useLevelDB ? new DataFabricLevelDBModule(configuration) : new DataFabricModules().getSingleNodeModules(),
       new MetadataModules().getSingleNodeModules(),
       new MetricsClientRuntimeModule().getSingleNodeModules(),
-      new MetricsQueryRuntimeModule().getSingleNodeModules()
-=======
-          useLevelDB ? new DataFabricLevelDBModule(configuration) : new DataFabricModules().getSingleNodeModules(),
+      new MetricsQueryRuntimeModule().getSingleNodeModules(),
       new MetadataModules().getSingleNodeModules(),
       new LoggingModules().getSingleNodeModules()
->>>>>>> 553476f9
     );
   }
 }