/*
 * Copyright 2012-2013 Continuuity,Inc. All Rights Reserved.
 */
package com.continuuity.internal.app.runtime.distributed;

import com.continuuity.app.program.Program;
import com.continuuity.app.queue.QueueReader;
import com.continuuity.app.runtime.Arguments;
import com.continuuity.app.runtime.ProgramController;
import com.continuuity.app.runtime.ProgramOptions;
import com.continuuity.app.runtime.ProgramRunner;
import com.continuuity.common.conf.CConfiguration;
import com.continuuity.common.conf.Constants;
import com.continuuity.common.guice.ConfigModule;
import com.continuuity.common.guice.IOModule;
import com.continuuity.common.metrics.OverlordMetricsReporter;
import com.continuuity.data.operation.executor.OperationExecutor;
import com.continuuity.data.operation.executor.remote.RemoteOperationExecutor;
import com.continuuity.internal.app.queue.QueueReaderFactory;
import com.continuuity.internal.app.queue.SingleQueueReader;
import com.continuuity.internal.app.runtime.AbstractListener;
import com.continuuity.internal.app.runtime.BasicArguments;
import com.continuuity.internal.app.runtime.DataFabricFacade;
import com.continuuity.internal.app.runtime.DataFabricFacadeFactory;
import com.continuuity.internal.app.runtime.SimpleProgramOptions;
import com.continuuity.internal.app.runtime.SmartDataFabricFacade;
import com.continuuity.logging.appender.LogAppenderInitializer;
import com.continuuity.logging.runtime.LoggingModules;
import com.continuuity.weave.api.Command;
import com.continuuity.weave.api.ServiceAnnouncer;
import com.continuuity.weave.api.WeaveContext;
import com.continuuity.weave.api.WeaveRunnable;
import com.continuuity.weave.api.WeaveRunnableSpecification;
import com.continuuity.weave.common.Cancellable;
import com.continuuity.weave.filesystem.HDFSLocationFactory;
import com.continuuity.weave.filesystem.LocalLocationFactory;
import com.continuuity.weave.filesystem.LocationFactory;
import com.google.common.base.Throwables;
import com.google.common.collect.ImmutableMap;
import com.google.common.util.concurrent.Futures;
import com.google.common.util.concurrent.MoreExecutors;
import com.google.common.util.concurrent.SettableFuture;
import com.google.gson.Gson;
import com.google.inject.AbstractModule;
import com.google.inject.Guice;
import com.google.inject.Inject;
import com.google.inject.Injector;
import com.google.inject.Module;
import com.google.inject.PrivateModule;
import com.google.inject.Scopes;
import com.google.inject.Singleton;
import com.google.inject.assistedinject.FactoryModuleBuilder;
import com.google.inject.name.Named;
import com.google.inject.name.Names;
import org.apache.commons.cli.CommandLine;
import org.apache.commons.cli.Option;
import org.apache.commons.cli.Options;
import org.apache.commons.cli.ParseException;
import org.apache.commons.cli.PosixParser;
import org.apache.hadoop.conf.Configuration;
import org.slf4j.Logger;
import org.slf4j.LoggerFactory;

import java.io.File;
import java.io.IOException;
import java.net.InetAddress;
import java.util.Map;
import java.util.concurrent.TimeUnit;

/**
 * A {@link WeaveRunnable} for running a program through a {@link ProgramRunner}.
 *
 * @param <T> The {@link ProgramRunner} type.
 */
public abstract class AbstractProgramWeaveRunnable<T extends ProgramRunner> implements WeaveRunnable {

  private static final Logger LOG = LoggerFactory.getLogger(AbstractProgramWeaveRunnable.class);

  private String name;
  private String hConfName;
  private String cConfName;

  private Injector injector;
  private Program program;
  private ProgramOptions programOpts;
  private ProgramController controller;
  private Configuration hConf;
  private CConfiguration cConf;

  protected AbstractProgramWeaveRunnable(String name, String hConfName, String cConfName) {
    this.name = name;
    this.hConfName = hConfName;
    this.cConfName = cConfName;
  }

  protected abstract Class<T> getProgramClass();

  @Override
  public WeaveRunnableSpecification configure() {
    return WeaveRunnableSpecification.Builder.with()
      .setName(name)
      .withConfigs(ImmutableMap.of(
        "hConf", hConfName,
        "cConf", cConfName
      ))
      .build();
  }

  @Override
  public void initialize(WeaveContext context) {
    name = context.getSpecification().getName();
    Map<String, String> configs = context.getSpecification().getConfigs();

    LOG.info("Initialize runnable: " + name);
    try {
      CommandLine cmdLine = parseArgs(context.getArguments());

      // Loads configurations
      hConf = new Configuration();
      hConf.clear();
      hConf.addResource(new File(configs.get("hConf")).toURI().toURL());

      cConf = CConfiguration.create();
      cConf.clear();
      cConf.addResource(new File(configs.get("cConf")).toURI().toURL());

      OverlordMetricsReporter.enable(1, TimeUnit.SECONDS, cConf);

      injector = Guice.createInjector(createModule(context));

      // Initialize log appender
      LogAppenderInitializer logAppenderInitializer = injector.getInstance(LogAppenderInitializer.class);
      logAppenderInitializer.initialize();

      try {
        program = injector.getInstance(ProgramFactory.class).create(cmdLine.getOptionValue(RunnableOptions.JAR));
      } catch (IOException e) {
        throw Throwables.propagate(e);
      }

      //
      Arguments runtimeArguments
        = new Gson().fromJson(cmdLine.getOptionValue(RunnableOptions.RUNTIME_ARGS), BasicArguments.class);
      programOpts =  new SimpleProgramOptions(name,
                                              new BasicArguments(ImmutableMap.of(
                                                "instanceId", Integer.toString(context.getInstanceId()),
                                                "instances", Integer.toString(context.getInstanceCount()),
                                                "runId", context.getApplicationRunId().getId())),
                                              runtimeArguments);

      LOG.info("Runnable initialized: " + name);
    } catch (Throwable t) {
      LOG.error(t.getMessage(), t);
      throw Throwables.propagate(t);
    }
  }

  @Override
  public void handleCommand(Command command) throws Exception {
    if (ProgramCommands.SUSPEND.equals(command)) {
      controller.suspend().get();
      return;
    }
    if (ProgramCommands.RESUME.equals(command)) {
      controller.resume().get();
      return;
    }
    if ("instances".equals(command.getCommand())) {
      int instances = Integer.parseInt(command.getOptions().get("count"));
      controller.command("instances", instances);
      return;
    }
    LOG.warn("Ignore unsupported command: " + command);
  }

  @Override
  public void stop() {
    try {
      LOG.info("Stopping runnable: " + name);
      controller.stop().get();
      LOG.info("Runnable stopped: " + name);
    } catch (Exception e) {
      LOG.error("Fail to stop. {}", e, e);
      throw Throwables.propagate(e);
    } finally {
      OverlordMetricsReporter.disable();
    }
  }

  @Override
  public void run() {
    LOG.info("Starting runnable: " + name);
    controller = injector.getInstance(getProgramClass()).run(program, programOpts);
    final SettableFuture<ProgramController.State> state = SettableFuture.create();
    controller.addListener(new AbstractListener() {
      @Override
      public void stopped() {
        state.set(ProgramController.State.STOPPED);
      }

      @Override
      public void error() {
        state.set(ProgramController.State.ERROR);
      }
    }, MoreExecutors.sameThreadExecutor());

    LOG.info("Program runner terminated. State: ", Futures.getUnchecked(state));
  }

  private CommandLine parseArgs(String[] args) {
    Options opts = new Options()
      .addOption(createOption(RunnableOptions.JAR, "Program jar location"))
      .addOption(createOption(RunnableOptions.RUNTIME_ARGS, "Runtime arguments"));

    try {
      return new PosixParser().parse(opts, args);
    } catch (ParseException e) {
      throw Throwables.propagate(e);
    }
  }

  private Option createOption(String opt, String desc) {
    Option option = new Option(opt, true, desc);
    option.setRequired(true);
    return option;
  }

  // TODO(terence) make this works for different mode
  private Module createModule(final WeaveContext context) {
    return new AbstractModule() {
      @Override
      protected void configure() {
        bind(InetAddress.class).annotatedWith(Names.named(Constants.CFG_APP_FABRIC_SERVER_ADDRESS))
                               .toInstance(context.getHost());

        bind(LocationFactory.class).toInstance(new HDFSLocationFactory(hConf));

        // For program loading
        install(createProgramFactoryModule());

        // For binding DataSet transaction stuff
        install(createFactoryModule(DataFabricFacadeFactory.class,
                                    DataFabricFacade.class,
                                    SmartDataFabricFacade.class));

        // For Binding queue stuff
        install(createFactoryModule(QueueReaderFactory.class, QueueReader.class, SingleQueueReader.class));

        // For datum decode.
        install(new IOModule());

        // Bind remote operation executor
        bind(OperationExecutor.class).to(RemoteOperationExecutor.class).in(Singleton.class);
        bind(CConfiguration.class).annotatedWith(Names.named("RemoteOperationExecutorConfig")).toInstance(cConf);

        // For publishing logs
<<<<<<< HEAD
        install(new ConfigModule(cConf, hConf));
=======
        bind(CConfiguration.class).toInstance(cConf);
        bind(Configuration.class).toInstance(hConf);
>>>>>>> 7e0f76df
        install(new LoggingModules().getDistributedModules());

        bind(ServiceAnnouncer.class).toInstance(new ServiceAnnouncer() {
          @Override
          public Cancellable announce(String serviceName, int port) {
            return context.announce(serviceName, port);
          }
        });
      }
    };
  }

  private <T> Module createFactoryModule(final Class<?> factoryClass,
                                         final Class<T> sourceClass,
                                         final Class<? extends T> targetClass) {
    return new AbstractModule() {
      @Override
      protected void configure() {
        install(new FactoryModuleBuilder()
                  .implement(sourceClass, targetClass)
                  .build(factoryClass));
      }
    };
  }

  private Module createProgramFactoryModule() {
    return new PrivateModule() {
      @Override
      protected void configure() {
        bind(LocationFactory.class)
          .annotatedWith(Names.named("program.location.factory"))
          .toInstance(new LocalLocationFactory(new File(System.getProperty("user.dir"))));
        bind(ProgramFactory.class).in(Scopes.SINGLETON);
        expose(ProgramFactory.class);
      }
    };
  }

  /**
   * A private factory for creating instance of Program.
   * It's needed so that we can inject different LocationFactory just for loading program.
   */
  private static final class ProgramFactory {

    private final LocationFactory locationFactory;

    @Inject
    ProgramFactory(@Named("program.location.factory") LocationFactory locationFactory) {
      this.locationFactory = locationFactory;
    }

    public Program create(String path) throws IOException {
      return new Program(locationFactory.create(path));
    }
  }
}
<|MERGE_RESOLUTION|>--- conflicted
+++ resolved
@@ -11,7 +11,6 @@
 import com.continuuity.app.runtime.ProgramRunner;
 import com.continuuity.common.conf.CConfiguration;
 import com.continuuity.common.conf.Constants;
-import com.continuuity.common.guice.ConfigModule;
 import com.continuuity.common.guice.IOModule;
 import com.continuuity.common.metrics.OverlordMetricsReporter;
 import com.continuuity.data.operation.executor.OperationExecutor;
@@ -254,12 +253,8 @@
         bind(CConfiguration.class).annotatedWith(Names.named("RemoteOperationExecutorConfig")).toInstance(cConf);
 
         // For publishing logs
-<<<<<<< HEAD
-        install(new ConfigModule(cConf, hConf));
-=======
         bind(CConfiguration.class).toInstance(cConf);
         bind(Configuration.class).toInstance(hConf);
->>>>>>> 7e0f76df
         install(new LoggingModules().getDistributedModules());
 
         bind(ServiceAnnouncer.class).toInstance(new ServiceAnnouncer() {
