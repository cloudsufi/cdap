--- conflicted
+++ resolved
@@ -69,10 +69,6 @@
  */
 public class AltStyleTableRenderer implements TableRenderer {
 
-<<<<<<< HEAD
-  public static final int DEFAULT_WIDTH = 80;
-=======
->>>>>>> 84417c22
   private static final int DEFAULT_MIN_COLUMN_WIDTH = 5;
   private static final String DEFAULT_NEWLINE = System.getProperty("line.separator");
 
